--- conflicted
+++ resolved
@@ -254,7 +254,6 @@
     ]);
 
   let paragraph =
-<<<<<<< HEAD
     style([
       Typeface.monumentGrotesk,
       fontSize(`rem(1.)),
@@ -307,63 +306,4 @@
         [fontSize(`rem(2.5)), lineHeight(`rem(3.125))],
       ),
     ]);
-};
-
-/** sets both paddingLeft and paddingRight, or paddingTop and paddingBottom as one should */
-let paddingX = m => Css.[paddingLeft(m), paddingRight(m)];
-let paddingY = m => Css.[paddingTop(m), paddingBottom(m)];
-=======
-    style([
-      Typeface.monumentGrotesk,
-      fontSize(`rem(1.)),
-      lineHeight(`rem(1.5)),
-      color(black),
-      media(
-        MediaQuery.tablet,
-        [fontSize(`rem(1.125)), lineHeight(`rem(1.69))],
-      ),
-    ]);
-
-  let paragraphSmall =
-    style([
-      Typeface.monumentGrotesk,
-      fontSize(`rem(0.875)),
-      lineHeight(`rem(1.31)),
-      color(black),
-      media(
-        MediaQuery.tablet,
-        [fontSize(`rem(1.)), lineHeight(`rem(1.5))],
-      ),
-    ]);
-
-  let paragraphMono =
-    style([
-      Typeface.monumentGrotesk,
-      fontSize(`rem(1.)),
-      lineHeight(`rem(1.5)),
-      letterSpacing(`rem(0.03125)),
-      color(black),
-      media(
-        MediaQuery.tablet,
-        [
-          fontSize(`rem(1.)),
-          lineHeight(`rem(1.5)),
-          letterSpacing(`px(-1)),
-        ],
-      ),
-    ]);
-
-  let quote =
-    style([
-      Typeface.monumentGrotesk,
-      fontSize(`rem(1.31)),
-      lineHeight(`rem(1.875)),
-      letterSpacing(`em(-0.03)),
-      color(black),
-      media(
-        MediaQuery.tablet,
-        [fontSize(`rem(2.5)), lineHeight(`rem(3.125))],
-      ),
-    ]);
-};
->>>>>>> 5efd69fa
+};