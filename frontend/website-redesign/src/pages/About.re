[@react.component]
let make = () => {
  <Page title="Mina Cryptocurrency Protocol" footerColor=Theme.Colors.orange>
    <AboutpageHero />
    <AboutpageRows />
    <QuoteSection />
<<<<<<< HEAD
    <SecuredBySection/>
=======
    <SecuredBySection />
    <Contributors />
    <Investors />
>>>>>>> 98a83891
  </Page>;
};<|MERGE_RESOLUTION|>--- conflicted
+++ resolved
@@ -4,12 +4,8 @@
     <AboutpageHero />
     <AboutpageRows />
     <QuoteSection />
-<<<<<<< HEAD
-    <SecuredBySection/>
-=======
     <SecuredBySection />
     <Contributors />
     <Investors />
->>>>>>> 98a83891
   </Page>;
 };