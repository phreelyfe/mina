/*
 Main.re is the entry point of the leaderboard project.

 Main.re has the responsibilities for querying the archive postgres database for
 all the blockchain data and parsing the rows into blocks.

 Additionally, Main.re expects to have the credentials, spreadsheet id, and postgres
 connection string available in the form of environment variables.  */

let getEnvOrFail = name =>
  switch (Js.Dict.get(Node.Process.process##env, name)) {
  | Some(value) => value
  | None => failwith({j|Couldn't find env var: `$name`"|j})
  };

<<<<<<< HEAD
let credentials = getEnvOrFail("GOOGLE_APPLICATION_CREDENTIALS");
let spreadsheetId = getEnvOrFail("SPREADSHEET_ID");
let pgConnection = getEnvOrFail("PGCONN");

/* The Google Sheets API expects the credentials to be a local file instead of a parameter */
Node.Fs.writeFileAsUtf8Sync("./google_sheets_credentials.json", credentials);
Node.Process.putEnvVar(
  "GOOGLE_APPLICATION_CREDENTIALS",
  "./google_sheets_credentials.json",
);
=======
/* The Google Sheets API expects the credentials to be a local file instead of a parameter */
Node.Process.putEnvVar(
  "GOOGLE_APPLICATION_CREDENTIALS",
  "./google_sheets_credentials.json",
);

let credentials = getEnvOrFail("GOOGLE_APPLICATION_CREDENTIALS");
let spreadsheetId = getEnvOrFail("SPREADSHEET_ID");
let pgConnection = getEnvOrFail("PGCONN");
>>>>>>> 52fc631c

let main = () => {
  let pool = Postgres.createPool(pgConnection);
  Postgres.makeQuery(pool, Postgres.getBlocks, result => {
    switch (result) {
    | Ok(blocks) =>
      Types.Block.parseBlocks(blocks)
      |> Metrics.calculateMetrics
      |> UploadLeaderboardPoints.uploadChallengePoints(spreadsheetId);

      UploadLeaderboardData.uploadData(
        spreadsheetId,
        blocks |> Array.length |> string_of_int,
      );

      UploadLeaderboardData.uploadUserProfileData(spreadsheetId);
    | Error(error) => Js.log(error)
    }
  });
  Postgres.endPool(pool);
};

main();<|MERGE_RESOLUTION|>--- conflicted
+++ resolved
@@ -13,18 +13,6 @@
   | None => failwith({j|Couldn't find env var: `$name`"|j})
   };
 
-<<<<<<< HEAD
-let credentials = getEnvOrFail("GOOGLE_APPLICATION_CREDENTIALS");
-let spreadsheetId = getEnvOrFail("SPREADSHEET_ID");
-let pgConnection = getEnvOrFail("PGCONN");
-
-/* The Google Sheets API expects the credentials to be a local file instead of a parameter */
-Node.Fs.writeFileAsUtf8Sync("./google_sheets_credentials.json", credentials);
-Node.Process.putEnvVar(
-  "GOOGLE_APPLICATION_CREDENTIALS",
-  "./google_sheets_credentials.json",
-);
-=======
 /* The Google Sheets API expects the credentials to be a local file instead of a parameter */
 Node.Process.putEnvVar(
   "GOOGLE_APPLICATION_CREDENTIALS",
@@ -34,7 +22,6 @@
 let credentials = getEnvOrFail("GOOGLE_APPLICATION_CREDENTIALS");
 let spreadsheetId = getEnvOrFail("SPREADSHEET_ID");
 let pgConnection = getEnvOrFail("PGCONN");
->>>>>>> 52fc631c
 
 let main = () => {
   let pool = Postgres.createPool(pgConnection);
