--- conflicted
+++ resolved
@@ -83,11 +83,7 @@
     build-archive:
         resource_class: xlarge
         docker:
-<<<<<<< HEAD
-            - image: codaprotocol/coda:toolchain-9638cde8840455bfbaa0c5d58280b8a7f7d41ff9
-=======
-            - image: codaprotocol/coda:toolchain-133674cbc6003c087bc2add74d3e9d18f091768d
->>>>>>> bdcbb456
+            - image: codaprotocol/coda:toolchain-9638cde8840455bfbaa0c5d58280b8a7f7d41ff9
               environment:
                 CODA_DOCKER: true
                 HASURA_PORT: 8080
@@ -133,11 +129,7 @@
                   command: ./scripts/archive/build-release-archives.sh
     lint:
         docker:
-<<<<<<< HEAD
-            - image: codaprotocol/coda:toolchain-9638cde8840455bfbaa0c5d58280b8a7f7d41ff9
-=======
-            - image: codaprotocol/coda:toolchain-133674cbc6003c087bc2add74d3e9d18f091768d
->>>>>>> bdcbb456
+            - image: codaprotocol/coda:toolchain-9638cde8840455bfbaa0c5d58280b8a7f7d41ff9
         steps:
             - checkout
             - run:
@@ -166,11 +158,7 @@
                   command: ./scripts/require-ppx-coda.py
     lint-opt:
         docker:
-<<<<<<< HEAD
-            - image: codaprotocol/coda:toolchain-9638cde8840455bfbaa0c5d58280b8a7f7d41ff9
-=======
-            - image: codaprotocol/coda:toolchain-133674cbc6003c087bc2add74d3e9d18f091768d
->>>>>>> bdcbb456
+            - image: codaprotocol/coda:toolchain-9638cde8840455bfbaa0c5d58280b8a7f7d41ff9
         steps:
             - checkout
             - run:
@@ -187,11 +175,7 @@
                   command: ./scripts/compare_pr_diff_types.sh
     compare-test-signatures:
         docker:
-<<<<<<< HEAD
-            - image: codaprotocol/coda:toolchain-9638cde8840455bfbaa0c5d58280b8a7f7d41ff9
-=======
-            - image: codaprotocol/coda:toolchain-133674cbc6003c087bc2add74d3e9d18f091768d
->>>>>>> bdcbb456
+            - image: codaprotocol/coda:toolchain-9638cde8840455bfbaa0c5d58280b8a7f7d41ff9
         steps:
             - checkout
             - run:
@@ -351,11 +335,7 @@
     build-client-sdk:
         resource_class: large
         docker:
-<<<<<<< HEAD
-            - image: codaprotocol/coda:toolchain-9638cde8840455bfbaa0c5d58280b8a7f7d41ff9
-=======
-            - image: codaprotocol/coda:toolchain-133674cbc6003c087bc2add74d3e9d18f091768d
->>>>>>> bdcbb456
+            - image: codaprotocol/coda:toolchain-9638cde8840455bfbaa0c5d58280b8a7f7d41ff9
         steps:
             - checkout
             - run:
@@ -377,11 +357,7 @@
     build-artifacts--testnet_postake_medium_curves:
         resource_class: xlarge
         docker:
-<<<<<<< HEAD
-            - image: codaprotocol/coda:toolchain-9638cde8840455bfbaa0c5d58280b8a7f7d41ff9
-=======
-            - image: codaprotocol/coda:toolchain-133674cbc6003c087bc2add74d3e9d18f091768d
->>>>>>> bdcbb456
+            - image: codaprotocol/coda:toolchain-9638cde8840455bfbaa0c5d58280b8a7f7d41ff9
         steps:
             - checkout
             - run:
@@ -468,11 +444,7 @@
     test-unit--dev:
         resource_class: xlarge
         docker:
-<<<<<<< HEAD
-            - image: codaprotocol/coda:toolchain-9638cde8840455bfbaa0c5d58280b8a7f7d41ff9
-=======
-            - image: codaprotocol/coda:toolchain-133674cbc6003c087bc2add74d3e9d18f091768d
->>>>>>> bdcbb456
+            - image: codaprotocol/coda:toolchain-9638cde8840455bfbaa0c5d58280b8a7f7d41ff9
         steps:
             - checkout
             - run: ulimit -c unlimited
@@ -493,11 +465,7 @@
     test-unit--nonconsensus_medium_curves:
         resource_class: xlarge
         docker:
-<<<<<<< HEAD
-            - image: codaprotocol/coda:toolchain-9638cde8840455bfbaa0c5d58280b8a7f7d41ff9
-=======
-            - image: codaprotocol/coda:toolchain-133674cbc6003c087bc2add74d3e9d18f091768d
->>>>>>> bdcbb456
+            - image: codaprotocol/coda:toolchain-9638cde8840455bfbaa0c5d58280b8a7f7d41ff9
         steps:
             - checkout
             - run: ulimit -c unlimited
@@ -516,11 +484,7 @@
     test-unit--dev_medium_curves:
         resource_class: xlarge
         docker:
-<<<<<<< HEAD
-            - image: codaprotocol/coda:toolchain-9638cde8840455bfbaa0c5d58280b8a7f7d41ff9
-=======
-            - image: codaprotocol/coda:toolchain-133674cbc6003c087bc2add74d3e9d18f091768d
->>>>>>> bdcbb456
+            - image: codaprotocol/coda:toolchain-9638cde8840455bfbaa0c5d58280b8a7f7d41ff9
         steps:
             - checkout
             - run: ulimit -c unlimited
@@ -539,11 +503,7 @@
     test--fake_hash:
         resource_class: large
         docker:
-<<<<<<< HEAD
-            - image: codaprotocol/coda:toolchain-9638cde8840455bfbaa0c5d58280b8a7f7d41ff9
-=======
-            - image: codaprotocol/coda:toolchain-133674cbc6003c087bc2add74d3e9d18f091768d
->>>>>>> bdcbb456
+            - image: codaprotocol/coda:toolchain-9638cde8840455bfbaa0c5d58280b8a7f7d41ff9
         steps:
             - checkout
             - run:
@@ -560,11 +520,7 @@
     test--test_postake:
         resource_class: large
         docker:
-<<<<<<< HEAD
-            - image: codaprotocol/coda:toolchain-9638cde8840455bfbaa0c5d58280b8a7f7d41ff9
-=======
-            - image: codaprotocol/coda:toolchain-133674cbc6003c087bc2add74d3e9d18f091768d
->>>>>>> bdcbb456
+            - image: codaprotocol/coda:toolchain-9638cde8840455bfbaa0c5d58280b8a7f7d41ff9
         steps:
             - checkout
             - run:
@@ -584,11 +540,7 @@
     test--test_postake_bootstrap:
         resource_class: large
         docker:
-<<<<<<< HEAD
-            - image: codaprotocol/coda:toolchain-9638cde8840455bfbaa0c5d58280b8a7f7d41ff9
-=======
-            - image: codaprotocol/coda:toolchain-133674cbc6003c087bc2add74d3e9d18f091768d
->>>>>>> bdcbb456
+            - image: codaprotocol/coda:toolchain-9638cde8840455bfbaa0c5d58280b8a7f7d41ff9
         steps:
             - checkout
             - run:
@@ -608,11 +560,7 @@
     test--test_postake_catchup:
         resource_class: large
         docker:
-<<<<<<< HEAD
-            - image: codaprotocol/coda:toolchain-9638cde8840455bfbaa0c5d58280b8a7f7d41ff9
-=======
-            - image: codaprotocol/coda:toolchain-133674cbc6003c087bc2add74d3e9d18f091768d
->>>>>>> bdcbb456
+            - image: codaprotocol/coda:toolchain-9638cde8840455bfbaa0c5d58280b8a7f7d41ff9
         steps:
             - checkout
             - run:
@@ -629,11 +577,7 @@
     test--test_postake_delegation:
         resource_class: large
         docker:
-<<<<<<< HEAD
-            - image: codaprotocol/coda:toolchain-9638cde8840455bfbaa0c5d58280b8a7f7d41ff9
-=======
-            - image: codaprotocol/coda:toolchain-133674cbc6003c087bc2add74d3e9d18f091768d
->>>>>>> bdcbb456
+            - image: codaprotocol/coda:toolchain-9638cde8840455bfbaa0c5d58280b8a7f7d41ff9
         steps:
             - checkout
             - run:
@@ -650,11 +594,7 @@
     test--test_postake_five_even_txns:
         resource_class: large
         docker:
-<<<<<<< HEAD
-            - image: codaprotocol/coda:toolchain-9638cde8840455bfbaa0c5d58280b8a7f7d41ff9
-=======
-            - image: codaprotocol/coda:toolchain-133674cbc6003c087bc2add74d3e9d18f091768d
->>>>>>> bdcbb456
+            - image: codaprotocol/coda:toolchain-9638cde8840455bfbaa0c5d58280b8a7f7d41ff9
         steps:
             - checkout
             - run:
@@ -671,11 +611,7 @@
     test--test_postake_snarkless:
         resource_class: large
         docker:
-<<<<<<< HEAD
-            - image: codaprotocol/coda:toolchain-9638cde8840455bfbaa0c5d58280b8a7f7d41ff9
-=======
-            - image: codaprotocol/coda:toolchain-133674cbc6003c087bc2add74d3e9d18f091768d
->>>>>>> bdcbb456
+            - image: codaprotocol/coda:toolchain-9638cde8840455bfbaa0c5d58280b8a7f7d41ff9
         steps:
             - checkout
             - run:
@@ -695,11 +631,7 @@
     test--test_postake_split:
         resource_class: large
         docker:
-<<<<<<< HEAD
-            - image: codaprotocol/coda:toolchain-9638cde8840455bfbaa0c5d58280b8a7f7d41ff9
-=======
-            - image: codaprotocol/coda:toolchain-133674cbc6003c087bc2add74d3e9d18f091768d
->>>>>>> bdcbb456
+            - image: codaprotocol/coda:toolchain-9638cde8840455bfbaa0c5d58280b8a7f7d41ff9
         steps:
             - checkout
             - run:
@@ -716,11 +648,7 @@
     test--test_postake_split_snarkless:
         resource_class: large
         docker:
-<<<<<<< HEAD
-            - image: codaprotocol/coda:toolchain-9638cde8840455bfbaa0c5d58280b8a7f7d41ff9
-=======
-            - image: codaprotocol/coda:toolchain-133674cbc6003c087bc2add74d3e9d18f091768d
->>>>>>> bdcbb456
+            - image: codaprotocol/coda:toolchain-9638cde8840455bfbaa0c5d58280b8a7f7d41ff9
         steps:
             - checkout
             - run:
@@ -755,11 +683,7 @@
     test--test_postake_three_producers:
         resource_class: large
         docker:
-<<<<<<< HEAD
-            - image: codaprotocol/coda:toolchain-9638cde8840455bfbaa0c5d58280b8a7f7d41ff9
-=======
-            - image: codaprotocol/coda:toolchain-133674cbc6003c087bc2add74d3e9d18f091768d
->>>>>>> bdcbb456
+            - image: codaprotocol/coda:toolchain-9638cde8840455bfbaa0c5d58280b8a7f7d41ff9
         steps:
             - checkout
             - run:
@@ -776,11 +700,7 @@
     test--test_postake_txns:
         resource_class: large
         docker:
-<<<<<<< HEAD
-            - image: codaprotocol/coda:toolchain-9638cde8840455bfbaa0c5d58280b8a7f7d41ff9
-=======
-            - image: codaprotocol/coda:toolchain-133674cbc6003c087bc2add74d3e9d18f091768d
->>>>>>> bdcbb456
+            - image: codaprotocol/coda:toolchain-9638cde8840455bfbaa0c5d58280b8a7f7d41ff9
         steps:
             - checkout
             - run:
@@ -800,11 +720,7 @@
     test--test_postake_full_epoch:
         resource_class: xlarge
         docker:
-<<<<<<< HEAD
-            - image: codaprotocol/coda:toolchain-9638cde8840455bfbaa0c5d58280b8a7f7d41ff9
-=======
-            - image: codaprotocol/coda:toolchain-133674cbc6003c087bc2add74d3e9d18f091768d
->>>>>>> bdcbb456
+            - image: codaprotocol/coda:toolchain-9638cde8840455bfbaa0c5d58280b8a7f7d41ff9
         steps:
             - checkout
             - run:
@@ -821,11 +737,7 @@
     test--test_postake_medium_curves:
         resource_class: xlarge
         docker:
-<<<<<<< HEAD
-            - image: codaprotocol/coda:toolchain-9638cde8840455bfbaa0c5d58280b8a7f7d41ff9
-=======
-            - image: codaprotocol/coda:toolchain-133674cbc6003c087bc2add74d3e9d18f091768d
->>>>>>> bdcbb456
+            - image: codaprotocol/coda:toolchain-9638cde8840455bfbaa0c5d58280b8a7f7d41ff9
         steps:
             - checkout
             - run:
@@ -847,11 +759,7 @@
     test--test_postake_snarkless_medium_curves:
         resource_class: xlarge
         docker:
-<<<<<<< HEAD
-            - image: codaprotocol/coda:toolchain-9638cde8840455bfbaa0c5d58280b8a7f7d41ff9
-=======
-            - image: codaprotocol/coda:toolchain-133674cbc6003c087bc2add74d3e9d18f091768d
->>>>>>> bdcbb456
+            - image: codaprotocol/coda:toolchain-9638cde8840455bfbaa0c5d58280b8a7f7d41ff9
         steps:
             - checkout
             - run:
@@ -871,11 +779,7 @@
     test--test_postake_split_medium_curves:
         resource_class: xlarge
         docker:
-<<<<<<< HEAD
-            - image: codaprotocol/coda:toolchain-9638cde8840455bfbaa0c5d58280b8a7f7d41ff9
-=======
-            - image: codaprotocol/coda:toolchain-133674cbc6003c087bc2add74d3e9d18f091768d
->>>>>>> bdcbb456
+            - image: codaprotocol/coda:toolchain-9638cde8840455bfbaa0c5d58280b8a7f7d41ff9
         steps:
             - checkout
             - run:
