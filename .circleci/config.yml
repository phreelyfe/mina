--- conflicted
+++ resolved
@@ -551,57 +551,6 @@
                   command: ./scripts/skip_if_only_frontend_or_rfcs.sh scripts/artifacts.sh
             - store_artifacts:
                   path: package
-<<<<<<< HEAD
-
-    build-client-sdk:
-        resource_class: large
-        docker:
-            - image: codaprotocol/coda:toolchain-2887421445411e1fc664df8da9e3a11a24043f71
-        steps:
-            
-            - run:
-                name: Disable LFS checkout
-                command: |
-                    git config --global filter.lfs.smudge "git-lfs smudge --skip %f"
-                    git config --global lfs.fetchexclude "*"
-            - checkout
-
-            - run:
-                  name: Artifacts Path
-                  command: |
-                      mkdir -p /tmp/artifacts
-            
-            - run:
-                  name: Update Submodules
-                  command: git submodule sync && git submodule update --init --recursive
-            - run:
-                name: Create opam cache signature file including a year/date stamp to ensure occasional rebuilds
-                command: |
-                    cat scripts/setup-opam.sh > opam_ci_cache.sig
-                    cat src/opam.export >> opam_ci_cache.sig
-                    date +%Y-%m >> opam_ci_cache.sig
-            - restore_cache:
-                name: Restore cache - opam
-                keys:
-                    - opam-linux-v1-{{ checksum "opam_ci_cache.sig" }}
-            - run:
-                name: Install opam dependencies - opam -- make setup-opam
-                command: ./scripts/skip_if_only_frontend_or_rfcs.sh bash -c 'make setup-opam'
-
-            - run:
-                  name: Build client SDK for Javascript
-                  command: ./scripts/skip_if_only_frontend_or_rfcs.sh bash -c 'set -o pipefail; eval `opam config env` && make client_sdk 2>&1 | tee /tmp/artifacts/buildclientsdk.log'
-                  environment:
-                    DUNE_PROFILE: nonconsensus_medium_curves
-                  no_output_timeout: 10m
-            - run:
-                  name: Yarn deps
-                  command: cd frontend/client_sdk && yarn install
-            - run:
-                  name: Build And Test Client SDK
-                  command: ./scripts/skip_if_only_frontend_or_rfcs.sh bash -c 'set -o pipefail; eval `opam config env` && cd frontend/client_sdk && yarn prepublishOnly'
-=======
->>>>>>> b78ddc9d
     build-artifacts--testnet_postake_medium_curves:
         resource_class: xlarge
         docker:
