(* prod.ml *)

open Core_kernel
open Async
open Coda_base
open Coda_state
open Blockchain_snark

type ledger_proof = Ledger_proof.Prod.t

module Worker_state = struct
  module type S = sig
    val verify_blockchain_snark : Protocol_state.Value.t -> Proof.t -> bool

    val verify_transaction_snarks :
      (Transaction_snark.t * Sok_message.t) list -> bool
  end

  (* bin_io required by rpc_parallel *)
  type init_arg =
    { conf_dir: string option
    ; logger: Logger.Stable.Latest.t
    ; proof_level: Genesis_constants.Proof_level.Stable.Latest.t }
  [@@deriving bin_io_unversioned]

  type t = (module S)

  let create {logger; proof_level; _} : t Deferred.t =
    Memory_stats.log_memory_stats logger ~process:"verifier" ;
    match proof_level with
    | Full ->
        Deferred.return
          (let bc_vk = Precomputed_values.blockchain_verification ()
           and tx_vk = Precomputed_values.transaction_verification () in
           let module M = struct
             let verify_blockchain_snark state proof =
               Blockchain_snark.Blockchain_snark_state.verify state proof
                 ~key:bc_vk

             let verify_transaction_snarks ts =
               match
                 Or_error.try_with (fun () ->
                     Transaction_snark.verify ~key:tx_vk ts )
               with
               | Ok result ->
                   result
               | Error e ->
                   [%log error]
                     ~metadata:[("error", `String (Error.to_string_hum e))]
<<<<<<< HEAD
=======
                     "Verifier threw an exception while verifying blockchain \
                      snark" ;
                   failwith "Verifier crashed"

             let verify_transaction_snarks ts =
               match Or_error.try_with (fun () -> T.verify ts) with
               | Ok result ->
                   result
               | Error e ->
                   [%log error]
                     ~metadata:[("error", `String (Error.to_string_hum e))]
>>>>>>> 824747aa
                     "Verifier threw an exception while verifying transaction \
                      snark" ;
                   failwith "Verifier crashed"
           end in
           (module M : S))
    | Check | None ->
        Deferred.return
        @@ ( module struct
             let verify_blockchain_snark _ _ = true

             let verify_transaction_snarks _ = true
           end
           : S )

  let get = Fn.id
end

module Worker = struct
  module T = struct
    module F = Rpc_parallel.Function

    type 'w functions =
      { verify_blockchain: ('w, Blockchain.t, bool) F.t
      ; verify_transaction_snarks:
          ('w, (Transaction_snark.t * Sok_message.t) list, bool) F.t }

    module Worker_state = Worker_state

    module Connection_state = struct
      (* bin_io required by rpc_parallel *)
      type init_arg = unit [@@deriving bin_io_unversioned]

      type t = unit
    end

    module Functions
        (C : Rpc_parallel.Creator
             with type worker_state := Worker_state.t
              and type connection_state := Connection_state.t) =
    struct
      let verify_blockchain (w : Worker_state.t) (chain : Blockchain.t) =
        let (module M) = Worker_state.get w in
        Deferred.return (M.verify_blockchain_snark chain.state chain.proof)

      let verify_transaction_snarks (w : Worker_state.t) ts =
        let (module M) = Worker_state.get w in
        Deferred.return (M.verify_transaction_snarks ts)

      let functions =
        let f (i, o, f) =
          C.create_rpc
            ~f:(fun ~worker_state ~conn_state:_ i -> f worker_state i)
            ~bin_input:i ~bin_output:o ()
        in
        { verify_blockchain=
            f (Blockchain.Stable.Latest.bin_t, Bool.bin_t, verify_blockchain)
        ; verify_transaction_snarks=
            f
              ( [%bin_type_class:
                  ( Transaction_snark.Stable.Latest.t
                  * Sok_message.Stable.Latest.t )
                  list]
              , Bool.bin_t
              , verify_transaction_snarks ) }

      let init_worker_state Worker_state.{conf_dir; logger; proof_level} =
        ( if Option.is_some conf_dir then
          let max_size = 256 * 1024 * 512 in
          Logger.Consumer_registry.register ~id:"default"
            ~processor:(Logger.Processor.raw ())
            ~transport:
              (Logger.Transport.File_system.dumb_logrotate
                 ~directory:(Option.value_exn conf_dir)
                 ~log_filename:"coda-verifier.log" ~max_size) ) ;
        [%log info] "Verifier started" ;
        Worker_state.create {conf_dir; logger; proof_level}

      let init_connection_state ~connection:_ ~worker_state:_ () =
        Deferred.unit
    end
  end

  include Rpc_parallel.Make (T)
end

type t = Worker.Connection.t

(* TODO: investigate why conf_dir wasn't being used *)
let create ~logger ~proof_level ~pids ~conf_dir =
  let on_failure err =
    [%log error] "Verifier process failed with error $err"
      ~metadata:[("err", `String (Error.to_string_hum err))] ;
    Error.raise err
  in
  let%map connection, process =
    Worker.spawn_in_foreground_exn ~connection_timeout:(Time.Span.of_min 1.)
      ~on_failure ~shutdown_on:Disconnect ~connection_state_init_arg:()
      {conf_dir; logger; proof_level}
  in
  [%log info]
    "Daemon started process of kind $process_kind with pid $verifier_pid"
    ~metadata:
      [ ("verifier_pid", `Int (Process.pid process |> Pid.to_int))
      ; ( "process_kind"
        , `String Child_processes.Termination.(show_process_kind Verifier) ) ] ;
  Child_processes.Termination.register_process pids process
    Child_processes.Termination.Verifier ;
  don't_wait_for
  @@ Pipe.iter
       (Process.stdout process |> Reader.pipe)
       ~f:(fun stdout ->
         return
         @@ [%log debug] "Verifier stdout: $stdout"
              ~metadata:[("stdout", `String stdout)] ) ;
  don't_wait_for
  @@ Pipe.iter
       (Process.stderr process |> Reader.pipe)
       ~f:(fun stderr ->
         return
         @@ [%log error] "Verifier stderr: $stderr"
              ~metadata:[("stderr", `String stderr)] ) ;
  connection

let verify_blockchain_snark t chain =
  Worker.Connection.run t ~f:Worker.functions.verify_blockchain ~arg:chain

let verify_transaction_snarks t ts =
  Worker.Connection.run t ~f:Worker.functions.verify_transaction_snarks ~arg:ts<|MERGE_RESOLUTION|>--- conflicted
+++ resolved
@@ -47,20 +47,6 @@
                | Error e ->
                    [%log error]
                      ~metadata:[("error", `String (Error.to_string_hum e))]
-<<<<<<< HEAD
-=======
-                     "Verifier threw an exception while verifying blockchain \
-                      snark" ;
-                   failwith "Verifier crashed"
-
-             let verify_transaction_snarks ts =
-               match Or_error.try_with (fun () -> T.verify ts) with
-               | Ok result ->
-                   result
-               | Error e ->
-                   [%log error]
-                     ~metadata:[("error", `String (Error.to_string_hum e))]
->>>>>>> 824747aa
                      "Verifier threw an exception while verifying transaction \
                       snark" ;
                    failwith "Verifier crashed"
