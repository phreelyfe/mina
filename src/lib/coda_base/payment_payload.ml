--- conflicted
+++ resolved
@@ -3,10 +3,7 @@
 open Snark_params.Tick
 open Let_syntax
 open Import
-<<<<<<< HEAD
-=======
 open Module_version
->>>>>>> 77dd5d7c
 module Amount = Currency.Amount
 module Fee = Currency.Fee
 
