open Core_kernel

[%%versioned
module Stable = struct
  module V1 = struct
    type 'a t = {a: 'a; b: 'a; c: 'a}
<<<<<<< HEAD
    [@@deriving fields, sexp, bin_io, compare, yojson]
=======
    [@@deriving fields, version, bin_io, sexp, compare, yojson]
>>>>>>> 96476361
  end
end]

include Stable.Latest
module H_list = Snarky.H_list

let to_hlist {a; b; c} = H_list.[a; b; c]

let of_hlist ([a; b; c] : (unit, _) H_list.t) = {a; b; c}

let typ (type a b f) (g : (a, b, f) Snarky.Typ.t) : (a t, b t, f) Snarky.Typ.t
    =
  Snarky.Typ.of_hlistable [g; g; g] ~var_to_hlist:to_hlist
    ~var_of_hlist:of_hlist ~value_to_hlist:to_hlist ~value_of_hlist:of_hlist

let map {a; b; c} ~f = {a= f a; b= f b; c= f c}

let map2 t1 t2 ~f = {a= f t1.a t2.a; b= f t1.b t2.b; c= f t1.c t2.c}<|MERGE_RESOLUTION|>--- conflicted
+++ resolved
@@ -4,11 +4,7 @@
 module Stable = struct
   module V1 = struct
     type 'a t = {a: 'a; b: 'a; c: 'a}
-<<<<<<< HEAD
-    [@@deriving fields, sexp, bin_io, compare, yojson]
-=======
     [@@deriving fields, version, bin_io, sexp, compare, yojson]
->>>>>>> 96476361
   end
 end]
 
