--- conflicted
+++ resolved
@@ -189,20 +189,9 @@
     end
   end]
 
-<<<<<<< HEAD
-  let typ (type g gv) (g : (gv, g, 'f) Snarky.Typ.t) fq ~bulletproof_rounds
-      ~commitment_lengths ~dummy_group_element =
-    let open Snarky.Typ in
-=======
-  type ('g, 'fq, 'fqv) t = ('g, 'fq, 'fqv) Stable.Latest.t =
-    { proof: ('g, 'fq) Bulletproof.t
-    ; evals: 'fqv Evals.t * 'fqv Evals.t * 'fqv Evals.t }
-  [@@deriving sexp, compare, yojson, hlist]
-
   let typ (type g gv) (g : (gv, g, 'f) Snarky_backendless.Typ.t) fq
       ~bulletproof_rounds ~commitment_lengths ~dummy_group_element =
     let open Snarky_backendless.Typ in
->>>>>>> 958c6699
     let triple x = tuple3 x x x in
     of_hlistable
       [ Bulletproof.typ fq g ~length:bulletproof_rounds
@@ -221,18 +210,9 @@
       end
     end]
 
-<<<<<<< HEAD
-    let typ ?(array = Snarky.Typ.array) g ~length =
-      Snarky.Typ.of_hlistable [array ~length g; g] ~var_to_hlist:to_hlist
-        ~var_of_hlist:of_hlist ~value_to_hlist:to_hlist
-=======
-    type 'g t = 'g Stable.Latest.t = {unshifted: 'g array; shifted: 'g}
-    [@@deriving sexp, compare, yojson, hlist]
-
     let typ ?(array = Snarky_backendless.Typ.array) g ~length =
       Snarky_backendless.Typ.of_hlistable [array ~length g; g]
         ~var_to_hlist:to_hlist ~var_of_hlist:of_hlist ~value_to_hlist:to_hlist
->>>>>>> 958c6699
         ~value_of_hlist:of_hlist
   end
 
@@ -244,13 +224,7 @@
       end
     end]
 
-<<<<<<< HEAD
-    let typ g ~length = Snarky.Typ.array ~length g
-=======
-    type 'g t = 'g Stable.Latest.t [@@deriving sexp, compare, yojson]
-
     let typ g ~length = Snarky_backendless.Typ.array ~length g
->>>>>>> 958c6699
   end
 end
 
