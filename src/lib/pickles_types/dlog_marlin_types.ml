--- conflicted
+++ resolved
@@ -337,21 +337,5 @@
 
   type ('g, 'fq, 'fqv) t = ('g, 'fq, 'fqv) Stable.Latest.t =
     {messages: ('g, 'fq) Messages.t; openings: ('g, 'fq, 'fqv) Openings.t}
-<<<<<<< HEAD
-  [@@deriving sexp, compare, yojson]
-
-  let to_hlist {messages; openings} = Snarky.H_list.[messages; openings]
-
-  let of_hlist ([messages; openings] : (unit, _) Snarky.H_list.t) =
-    {messages; openings}
-=======
   [@@deriving sexp, compare, yojson, hlist]
-
-  let typ g fq ~bulletproof_rounds ~commitment_lengths =
-    Snarky.Typ.of_hlistable
-      [ Messages.typ g fq ~commitment_lengths
-      ; Openings.typ g fq ~bulletproof_rounds ~commitment_lengths ]
-      ~var_to_hlist:to_hlist ~var_of_hlist:of_hlist ~value_to_hlist:to_hlist
-      ~value_of_hlist:of_hlist
->>>>>>> 0be3e157
 end