open Core
open Async
open Coda_base

module Cache = struct
  module T = Hash_heap.Make (Transaction_snark.Statement)

  type t = (Time.t * Transaction_snark.t) T.t

  let max_size = 100

  let create () : t = T.create (fun (t1, _) (t2, _) -> Time.compare t1 t2)

  let add t ~statement ~proof =
    T.push_exn t ~key:statement ~data:(Time.now (), proof) ;
    if Int.( > ) (T.length t) max_size then ignore (T.pop_exn t)

  let find (t : t) statement = Option.map ~f:snd (T.find t statement)
end

module Inputs = struct
  module Ledger_proof = Ledger_proof.Prod

  module Worker_state = struct
    module type S = Transaction_snark.S

    type t =
      { m: (module S) option
      ; cache: Cache.t
      ; proof_level: Genesis_constants.Proof_level.t }

    let create ~proof_level () =
      let m =
        match proof_level with
        | Genesis_constants.Proof_level.Full ->
            Some (module Transaction_snark.Make () : S)
        | Check | None ->
            None
      in
      Deferred.return {m; cache= Cache.create (); proof_level}

    let worker_wait_time = 5.
  end

  type single_spec =
    ( Transaction.t
    , Transaction_witness.t
    , Transaction_snark.t )
    Snark_work_lib.Work.Single.Spec.t
  [@@deriving sexp]

  let perform_single ({m; cache; proof_level} : Worker_state.t) ~message =
    let open Snark_work_lib in
    let sok_digest = Coda_base.Sok_message.digest message in
    fun (single : single_spec) ->
      match proof_level with
      | Genesis_constants.Proof_level.Full -> (
          let (module M) = Option.value_exn m in
          let statement = Work.Single.Spec.statement single in
          let process k =
            let start = Time.now () in
            match k () with
            | Error e ->
                Logger.error (Logger.create ()) ~module_:__MODULE__
                  ~location:__LOC__ "SNARK worker failed: $error"
                  ~metadata:
                    [ ("error", `String (Error.to_string_hum e))
                    ; ( "spec"
                        (* the sexp_opaque in Work.Single.Spec.t means we can't derive yojson,
		       so we use the less-desirable sexp here
                    *)
                      , `String (Sexp.to_string (sexp_of_single_spec single))
                      ) ] ;
                Error.raise e
            | Ok res ->
                Cache.add cache ~statement ~proof:res ;
                let total = Time.abs_diff (Time.now ()) start in
                Ok (res, total)
          in
          match Cache.find cache statement with
          | Some proof ->
              Or_error.return (proof, Time.Span.zero)
          | None -> (
            match single with
            | Work.Single.Spec.Transition
                (input, t, (w : Transaction_witness.t)) ->
                process (fun () ->
                    Or_error.try_with (fun () ->
<<<<<<< HEAD
                        M.of_transaction ~sok_digest ~init_stack:w.init_stack
=======
                        M.of_transaction ~sok_digest
>>>>>>> 7b3c9cf6
                          ~source:input.Transaction_snark.Statement.source
                          ~target:input.target
                          { Transaction_protocol_state.Poly.transaction= t
                          ; block_data= w.protocol_state_body }
                          ~init_stack:w.init_stack
                          ~pending_coinbase_stack_state:
                            input
                              .Transaction_snark.Statement
                               .pending_coinbase_stack_state
                          (unstage (Coda_base.Sparse_ledger.handler w.ledger))
                    ) )
            | Merge (_, proof1, proof2) ->
                process (fun () -> M.merge ~sok_digest proof1 proof2) ) )
      | Check | None ->
          (* Use a dummy proof. *)
          let stmt =
            match single with
            | Work.Single.Spec.Transition (stmt, _, _) ->
                stmt
            | Merge (stmt, _, _) ->
                stmt
          in
          Or_error.return
          @@ ( Transaction_snark.create ~source:stmt.source ~target:stmt.target
                 ~supply_increase:stmt.supply_increase
                 ~pending_coinbase_stack_state:
                   stmt.pending_coinbase_stack_state
                 ~fee_excess:stmt.fee_excess ~sok_digest
                 ~proof:Precomputed_values.unit_test_base_proof
             , Time.Span.zero )
end<|MERGE_RESOLUTION|>--- conflicted
+++ resolved
@@ -86,11 +86,7 @@
                 (input, t, (w : Transaction_witness.t)) ->
                 process (fun () ->
                     Or_error.try_with (fun () ->
-<<<<<<< HEAD
-                        M.of_transaction ~sok_digest ~init_stack:w.init_stack
-=======
                         M.of_transaction ~sok_digest
->>>>>>> 7b3c9cf6
                           ~source:input.Transaction_snark.Statement.source
                           ~target:input.target
                           { Transaction_protocol_state.Poly.transaction= t
