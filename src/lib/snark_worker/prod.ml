open Core
open Async
open Coda_base

module Cache = struct
  module T = Hash_heap.Make (Transaction_snark.Statement)

  type t = (Time.t * Transaction_snark.t) T.t

  let max_size = 100

  let create () : t = T.create (fun (t1, _) (t2, _) -> Time.compare t1 t2)

  let add t ~statement ~proof =
    T.push_exn t ~key:statement ~data:(Time.now (), proof) ;
    if Int.( > ) (T.length t) max_size then ignore (T.pop_exn t)

  let find (t : t) statement = Option.map ~f:snd (T.find t statement)
end

module Inputs = struct
  module Ledger_proof = Ledger_proof.Prod

  module Worker_state = struct
    module type S = Transaction_snark.S

    type t =
      { m: (module S)
      ; cache: Cache.t
      ; proof_level: Genesis_constants.Proof_level.t }

<<<<<<< HEAD
    let create () =
      Deferred.return
        {m= (module Transaction_snark.Make () : S); cache= Cache.create ()}
=======
    let create ~proof_level () =
      let%map proving, verification =
        match proof_level with
        | Genesis_constants.Proof_level.Full ->
            let%map proving = Snark_keys.transaction_proving ()
            and verification = Snark_keys.transaction_verification () in
            (proving, verification)
        | Check | None ->
            return Transaction_snark.Keys.(Proving.dummy, Verification.dummy)
      in
      { m=
          ( module Transaction_snark.Make (struct
            let keys = {Transaction_snark.Keys.proving; verification}
          end)
          : S )
      ; cache= Cache.create ()
      ; proof_level }
>>>>>>> 96476361

    let worker_wait_time = 5.
  end

  type single_spec =
    ( Transaction.t Transaction_protocol_state.t
    , Transaction_witness.t
    , Transaction_snark.t )
    Snark_work_lib.Work.Single.Spec.t
  [@@deriving sexp]

  (* TODO: Use public_key once SoK is implemented *)
  let perform_single ({m= (module M); cache; proof_level} : Worker_state.t)
      ~message =
    let open Snark_work_lib in
    let sok_digest = Coda_base.Sok_message.digest message in
    fun (single : single_spec) ->
      match proof_level with
      | Genesis_constants.Proof_level.Full -> (
          let statement = Work.Single.Spec.statement single in
          let process k =
            let start = Time.now () in
            match k () with
            | Error e ->
                Logger.error (Logger.create ()) ~module_:__MODULE__
                  ~location:__LOC__ "SNARK worker failed: $error"
                  ~metadata:
                    [ ("error", `String (Error.to_string_hum e))
                    ; ( "spec"
                        (* the sexp_opaque in Work.Single.Spec.t means we can't derive yojson,
		       so we use the less-desirable sexp here
                    *)
                      , `String (Sexp.to_string (sexp_of_single_spec single))
                      ) ] ;
                Error.raise e
            | Ok res ->
                Cache.add cache ~statement ~proof:res ;
                let total = Time.abs_diff (Time.now ()) start in
                Ok (res, total)
          in
          match Cache.find cache statement with
          | Some proof ->
              Or_error.return (proof, Time.Span.zero)
          | None -> (
            match single with
            | Work.Single.Spec.Transition
                (input, t, (w : Transaction_witness.t)) ->
                process (fun () ->
                    Or_error.try_with (fun () ->
                        M.of_transaction ~sok_digest
                          ~source:input.Transaction_snark.Statement.source
                          ~target:input.target t
                          ~pending_coinbase_stack_state:
                            input
                              .Transaction_snark.Statement
                               .pending_coinbase_stack_state
                          (unstage (Coda_base.Sparse_ledger.handler w.ledger))
                    ) )
            | Merge (_, proof1, proof2) ->
                process (fun () -> M.merge ~sok_digest proof1 proof2) ) )
      | Check | None ->
          (* Use a dummy proof. *)
          let stmt, proof_type =
            match single with
            | Work.Single.Spec.Transition (stmt, _, _) ->
                (stmt, `Base)
            | Merge (stmt, _, _) ->
                (stmt, `Merge)
          in
          let fee_excess =
            Currency.Amount.(
              Signed.create
                ~magnitude:(of_fee stmt.fee_excess.magnitude)
                ~sgn:stmt.fee_excess.sgn)
          in
          Or_error.return
          @@ ( Transaction_snark.create ~source:stmt.source ~target:stmt.target
                 ~proof_type ~supply_increase:stmt.supply_increase
                 ~pending_coinbase_stack_state:
                   stmt.pending_coinbase_stack_state ~fee_excess ~sok_digest
                 ~proof:Precomputed_values.unit_test_base_proof
             , Time.Span.zero )
end<|MERGE_RESOLUTION|>--- conflicted
+++ resolved
@@ -25,33 +25,20 @@
     module type S = Transaction_snark.S
 
     type t =
-      { m: (module S)
+      { m: (module S) option
       ; cache: Cache.t
       ; proof_level: Genesis_constants.Proof_level.t }
 
-<<<<<<< HEAD
-    let create () =
+    let create ~proof_level () =
+      let m =
+        match proof_level with
+        | Genesis_constants.Proof_level.Full -> Some (module Transaction_snark.Make () : S)
+        | Check | None -> None
+      in
       Deferred.return
-        {m= (module Transaction_snark.Make () : S); cache= Cache.create ()}
-=======
-    let create ~proof_level () =
-      let%map proving, verification =
-        match proof_level with
-        | Genesis_constants.Proof_level.Full ->
-            let%map proving = Snark_keys.transaction_proving ()
-            and verification = Snark_keys.transaction_verification () in
-            (proving, verification)
-        | Check | None ->
-            return Transaction_snark.Keys.(Proving.dummy, Verification.dummy)
-      in
-      { m=
-          ( module Transaction_snark.Make (struct
-            let keys = {Transaction_snark.Keys.proving; verification}
-          end)
-          : S )
+      { m
       ; cache= Cache.create ()
       ; proof_level }
->>>>>>> 96476361
 
     let worker_wait_time = 5.
   end
@@ -64,13 +51,14 @@
   [@@deriving sexp]
 
   (* TODO: Use public_key once SoK is implemented *)
-  let perform_single ({m= (module M); cache; proof_level} : Worker_state.t)
+  let perform_single ({m; cache; proof_level} : Worker_state.t)
       ~message =
     let open Snark_work_lib in
     let sok_digest = Coda_base.Sok_message.digest message in
     fun (single : single_spec) ->
       match proof_level with
       | Genesis_constants.Proof_level.Full -> (
+          let (module M) = Option.value_exn m in
           let statement = Work.Single.Spec.statement single in
           let process k =
             let start = Time.now () in
@@ -114,22 +102,23 @@
                 process (fun () -> M.merge ~sok_digest proof1 proof2) ) )
       | Check | None ->
           (* Use a dummy proof. *)
-          let stmt, proof_type =
+          let stmt =
             match single with
             | Work.Single.Spec.Transition (stmt, _, _) ->
-                (stmt, `Base)
+                stmt
             | Merge (stmt, _, _) ->
-                (stmt, `Merge)
+                stmt
           in
           let fee_excess =
             Currency.Amount.(
               Signed.create
-                ~magnitude:(of_fee stmt.fee_excess.magnitude)
+                ~magnitude:(stmt.fee_excess.magnitude)
                 ~sgn:stmt.fee_excess.sgn)
           in
           Or_error.return
-          @@ ( Transaction_snark.create ~source:stmt.source ~target:stmt.target
-                 ~proof_type ~supply_increase:stmt.supply_increase
+          @@ ( Transaction_snark.create
+                 ~source:stmt.source ~target:stmt.target
+                 ~supply_increase:stmt.supply_increase
                  ~pending_coinbase_stack_state:
                    stmt.pending_coinbase_stack_state ~fee_excess ~sok_digest
                  ~proof:Precomputed_values.unit_test_base_proof
