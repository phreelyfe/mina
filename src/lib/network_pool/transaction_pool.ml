--- conflicted
+++ resolved
@@ -1230,22 +1230,6 @@
 
     let mk_account i balance nonce =
       ( i
-<<<<<<< HEAD
-      , Account.Poly.Stable.Latest.
-          { public_key= Public_key.compress @@ test_keys.(i).public_key
-          ; token_id= Token_id.default
-          ; token_permissions=
-              Token_permissions.Not_owned {account_disabled= false}
-          ; balance= Currency.Balance.of_int balance
-          ; nonce= Account.Nonce.of_int nonce
-          ; receipt_chain_hash= Receipt.Chain_hash.empty
-          ; delegate= Public_key.Compressed.empty
-          ; voting_for=
-              Quickcheck.random_value ~seed:(`Deterministic "constant")
-                State_hash.gen
-          ; timing= Account.Timing.Untimed
-          ; snapp= None } )
-=======
       , { Account.Poly.Stable.Latest.public_key=
             Public_key.compress @@ test_keys.(i).public_key
         ; token_id= Token_id.default
@@ -1258,8 +1242,8 @@
         ; voting_for=
             Quickcheck.random_value ~seed:(`Deterministic "constant")
               State_hash.gen
-        ; timing= Account.Timing.Untimed } )
->>>>>>> e790de9b
+        ; timing= Account.Timing.Untimed 
+        ; snapp= None } )
 
     let%test_unit "Transactions are removed and added back in fork changes" =
       Thread_safe.block_on_async_exn (fun () ->
