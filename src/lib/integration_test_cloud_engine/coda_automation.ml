open Core
open Async
open Currency
open Signature_lib
open Coda_base
open Integration_test_lib

module Network_config = struct
  type block_producer_config =
    { name: string
    ; class_: string [@key "class"]
    ; id: string
    ; private_key_secret: string
    ; enable_gossip_flooding: bool
    ; run_with_user_agent: bool
    ; run_with_bots: bool }
  [@@deriving to_yojson]

  type terraform_config =
    { cluster_name: string
    ; cluster_region: string
    ; testnet_name: string
    ; coda_image: string
    ; coda_agent_image: string
    ; coda_bots_image: string
    ; coda_points_image: string
          (* this field needs to be sent as a string to terraform, even though it's a json encoded value *)
    ; runtime_config: Yojson.Safe.t
          [@to_yojson fun j -> `String (Yojson.Safe.to_string j)]
    ; coda_faucet_amount: string
    ; coda_faucet_fee: string
    ; seed_zone: string
    ; seed_region: string
    ; log_level: string
    ; log_txn_pool_gossip: bool
    ; block_producer_key_pass: string
    ; block_producer_starting_host_port: int
    ; block_producer_configs: block_producer_config list
    ; snark_worker_replicas: int
    ; snark_worker_fee: string
    ; snark_worker_public_key: string
    ; snark_worker_host_port: int
    ; agent_min_fee: string
    ; agent_max_fee: string
    ; agent_min_tx: string
    ; agent_max_tx: string }
  [@@deriving to_yojson]

  type t =
    { coda_automation_location: string
    ; project_id: string
    ; cluster_id: string
    ; keypairs: (string * Keypair.t) list
    ; constraint_constants: Genesis_constants.Constraint_constants.t
    ; genesis_constants: Genesis_constants.t
    ; terraform: terraform_config }
  [@@deriving to_yojson]

  let terraform_config_to_assoc t =
    let[@warning "-8"] (`Assoc assoc : Yojson.Safe.t) =
      terraform_config_to_yojson t
    in
    assoc

  let expand ~logger ~test_name ~(cli_inputs : Cli_inputs.t)
      ~(test_config : Test_config.t) ~(images : Container_images.t) =
    let { Test_config.k
        ; delta
        ; proof_level
        ; txpool_max_size
        ; block_producers
        ; num_snark_workers
        ; snark_worker_fee
        ; snark_worker_public_key } =
      test_config
    in
    let testnet_name = "integration-test-" ^ test_name in
    (* HARD CODED NETWORK VALUES *)
<<<<<<< HEAD
=======
    let coda_automation_location = "/home/steck/tmp/coda-automation" in
>>>>>>> 9dd225e2
    let project_id = "o1labs-192920" in
    let cluster_id = "gke_o1labs-192920_us-east1_coda-infra-east" in
    let cluster_name = "coda-infra-east" in
    let cluster_region = "us-east1" in
    let seed_zone = "us-east1-b" in
    let seed_region = "us-east1" in
    (* GENERATE ACCOUNTS AND KEYPAIRS *)
    let num_block_producers = List.length block_producers in
    let block_producer_keypairs, runtime_accounts =
      let keypairs = Array.to_list (Lazy.force Sample_keypairs.keypairs) in
      if List.length block_producers > List.length keypairs then
        failwith
          "not enough sample keypairs for specified number of block producers" ;
      let f index ({Test_config.Block_producer.balance}, (pk, sk)) =
        let runtime_account =
          { Runtime_config.Accounts.pk=
              Some (Public_key.Compressed.to_string pk)
          ; sk= None
          ; balance=
              Balance.of_formatted_string balance
              (* delegation currently unsupported *)
          ; delegate= None
          ; timing= None }
        in
        let secret_name = "test-keypair-" ^ Int.to_string index in
        let keypair =
          {Keypair.public_key= Public_key.decompress_exn pk; private_key= sk}
        in
        ((secret_name, keypair), runtime_account)
      in
      List.mapi ~f
        (List.zip_exn block_producers
           (List.take keypairs (List.length block_producers)))
      |> List.unzip
    in
    (* DAEMON CONFIG *)
    let proof_config =
      (* TODO: lift configuration of these up Test_config.t *)
      { Runtime_config.Proof_keys.level= Some proof_level
      ; c= None
      ; ledger_depth= None
      ; work_delay= None
      ; block_window_duration_ms= None
      ; transaction_capacity= None
      ; coinbase_amount= None
      ; account_creation_fee= None
      ; supercharged_coinbase_factor= None }
    in
    let runtime_config =
      { Runtime_config.daemon= Some {txpool_max_size= Some txpool_max_size}
      ; genesis=
          Some
            { k= Some k
            ; delta= Some delta
            ; genesis_state_timestamp=
                Some Core.Time.(to_string_abs ~zone:Zone.utc (now ())) }
      ; proof= Some proof_config (* TODO: prebake ledger and only set hash *)
      ; ledger=
          Some
            { base= Accounts runtime_accounts
            ; add_genesis_winner= None
            ; num_accounts= None
            ; hash= None
            ; name= None } }
    in
    let constraint_constants =
      Genesis_ledger_helper.make_constraint_constants
        ~default:Genesis_constants.Constraint_constants.compiled proof_config
    in
    let genesis_constants =
      Or_error.ok_exn
        (Genesis_ledger_helper.make_genesis_constants ~logger
           ~default:Genesis_constants.compiled runtime_config)
    in
    (* BLOCK PRODUCER CONFIG *)
    let base_port = 10001 in
    let block_producer_config index (secret_name, _) =
      { name= "test-block-producer-" ^ Int.to_string (index + 1)
      ; class_= "test"
      ; id= Int.to_string index
      ; private_key_secret= secret_name
      ; enable_gossip_flooding= false
      ; run_with_user_agent= false
      ; run_with_bots= false }
    in
    (* NETWORK CONFIG *)
    { coda_automation_location= cli_inputs.coda_automation_location
    ; project_id
    ; cluster_id
    ; keypairs= block_producer_keypairs
    ; constraint_constants
    ; genesis_constants
    ; terraform=
        { cluster_name
        ; cluster_region
        ; testnet_name
        ; seed_zone
        ; seed_region
        ; coda_image= images.coda
        ; coda_agent_image= images.user_agent
        ; coda_bots_image= images.bots
        ; coda_points_image= images.points
        ; runtime_config= Runtime_config.to_yojson runtime_config
        ; block_producer_key_pass= "naughty blue worm"
        ; block_producer_starting_host_port= base_port
        ; block_producer_configs=
            List.mapi block_producer_keypairs ~f:block_producer_config
        ; snark_worker_replicas= num_snark_workers
        ; snark_worker_host_port= base_port + num_block_producers
        ; snark_worker_public_key
        ; snark_worker_fee
            (* log level is currently statically set and not directly configurable *)
        ; log_level= "Trace"
        ; log_txn_pool_gossip=
            true
            (* these currently aren't used for testnets, so we just give them defaults *)
        ; coda_faucet_amount= "10000000000"
        ; coda_faucet_fee= "100000000"
        ; agent_min_fee= "0.06"
        ; agent_max_fee= "0.1"
        ; agent_min_tx= "0.0015"
        ; agent_max_tx= "0.0015" } }

  let to_terraform network_config =
    let open Terraform in
    [ Block.Terraform
        { Block.Terraform.required_version= "~> 0.12.0"
        ; backend=
            Backend.S3
              { Backend.S3.key=
                  "terraform-" ^ network_config.terraform.testnet_name
                  ^ ".tfstate"
              ; encrypt= true
              ; region= "us-west-2"
              ; bucket= "o1labs-terraform-state"
              ; acl= "bucket-owner-full-control" } }
    ; Block.Provider
        { Block.Provider.provider= "aws"
        ; region= "us-west-2"
        ; zone= None
        ; alias= None
        ; project= None }
    ; Block.Provider
        { Block.Provider.provider= "google"
        ; region= network_config.terraform.cluster_region
        ; zone= Some "us-east1b"
        ; alias= Some "google-us-east1"
        ; project= Some network_config.project_id }
    ; Block.Module
        { Block.Module.local_name= "testnet_east"
        ; providers= [("google", ("google", "google-us-east1"))]
        ; source= "../../modules/kubernetes/testnet"
        ; args= terraform_config_to_assoc network_config.terraform } ]

  let testnet_log_filter network_config =
    Printf.sprintf
      {|
        resource.labels.project_id="%s"
        resource.labels.location="%s"
        resource.labels.cluster_name="%s"
        resource.labels.namespace_name="%s"
      |}
      network_config.project_id network_config.terraform.cluster_region
      network_config.terraform.cluster_name
      network_config.terraform.testnet_name
end

module Network_manager = struct
  type t =
    { cluster: string
    ; namespace: string
    ; keypair_secrets: string list
    ; testnet_dir: string
    ; testnet_log_filter: string
    ; constraint_constants: Genesis_constants.Constraint_constants.t
    ; genesis_constants: Genesis_constants.t
    ; block_producer_pod_names: Kubernetes_network.Node.t list
    ; snark_coordinator_pod_names: Kubernetes_network.Node.t list
    ; mutable deployed: bool }

  let run_cmd' testnet_dir prog args =
    Process.create_exn ~working_dir:testnet_dir ~prog ~args ()
    >>= Process.collect_output_and_wait

  let run_cmd_exn' testnet_dir prog args =
    let open Process.Output in
    let%bind output = run_cmd' testnet_dir prog args in
    let print_output () =
      let indent str =
        String.split str ~on:'\n'
        |> List.map ~f:(fun s -> "    " ^ s)
        |> String.concat ~sep:"\n"
      in
      print_endline "=== COMMAND ===" ;
      print_endline
        (indent
           ( prog ^ " "
           ^ String.concat ~sep:" "
               (List.map args ~f:(fun arg -> "\"" ^ arg ^ "\"")) )) ;
      print_endline "=== STDOUT ===" ;
      print_endline (indent output.stdout) ;
      print_endline "=== STDERR ===" ;
      print_endline (indent output.stderr) ;
      Writer.(flushed (Lazy.force stdout))
    in
    match output.exit_status with
    | Ok () ->
        return ()
    | Error (`Exit_non_zero status) ->
        let%map () = print_output () in
        failwithf "command exited with status code %d" status ()
    | Error (`Signal signal) ->
        let%map () = print_output () in
        failwithf "command exited prematurely due to signal %d"
          (Signal.to_system_int signal)
          ()

  let run_cmd t prog args = run_cmd' t.testnet_dir prog args

  let run_cmd_exn t prog args = run_cmd_exn' t.testnet_dir prog args

  let create (network_config : Network_config.t) =
    let testnet_dir =
      network_config.coda_automation_location ^/ "terraform/testnets"
      ^/ network_config.terraform.testnet_name
    in
    (* cleanup old deployment, if it exists; we will need to take good care of this logic when we put this in CI *)
    let%bind () =
      if%bind File_system.dir_exists testnet_dir then
        let%bind () = run_cmd_exn' testnet_dir "terraform" ["refresh"] in
        let%bind () =
          let open Process.Output in
          let%bind state_output =
            run_cmd' testnet_dir "terraform" ["state"; "list"]
          in
          if not (String.is_empty state_output.stdout) then
            run_cmd_exn' testnet_dir "terraform" ["destroy"; "-auto-approve"]
          else return ()
        in
        File_system.remove_dir testnet_dir
      else return ()
    in
    let%bind () = Unix.mkdir testnet_dir in
    (* TODO: prebuild genesis proof and ledger *)
    (*
    let%bind inputs =
      Genesis_ledger_helper.Genesis_proof.generate_inputs ~proof_level ~ledger
        ~constraint_constants ~genesis_constants
    in
    let%bind (_, genesis_proof_filename) =
      Genesis_ledger_helper.Genesis_proof.load_or_generate ~logger ~genesis_dir ~may_generate:true
        inputs
    in
    *)
    Out_channel.with_file ~fail_if_exists:true (testnet_dir ^/ "main.tf.json")
      ~f:(fun ch ->
        Network_config.to_terraform network_config
        |> Terraform.to_string
        |> Out_channel.output_string ch ) ;
    let%bind () =
      Deferred.List.iter network_config.keypairs
        ~f:(fun (secret_name, keypair) ->
          Secrets.Keypair.write_exn keypair
            ~privkey_path:(testnet_dir ^/ secret_name)
            ~password:(lazy (return (Bytes.of_string "naughty blue worm"))) )
    in
    let testnet_log_filter =
      Network_config.testnet_log_filter network_config
    in
    let cons_node pod_id =
      { Kubernetes_network.Node.namespace= network_config.terraform.testnet_name
      ; pod_id }
    in
    let block_producer_pod_names =
      List.init (List.length network_config.terraform.block_producer_configs)
        ~f:(fun i ->
          cons_node @@ Printf.sprintf "test-block-producer-%d" (i + 1) )
    in
    (* we currently only deploy 1 coordinator per deploy (will be configurable later) *)
    let snark_coordinator_pod_names = [cons_node "snark-coordinator-1"] in
    let t =
      { cluster= network_config.cluster_id
      ; namespace= network_config.terraform.testnet_name
      ; testnet_dir
      ; testnet_log_filter
      ; constraint_constants= network_config.constraint_constants
      ; genesis_constants= network_config.genesis_constants
      ; keypair_secrets= List.map network_config.keypairs ~f:fst
      ; block_producer_pod_names
      ; snark_coordinator_pod_names
      ; deployed= false }
    in
    let%bind () = run_cmd_exn t "terraform" ["init"] in
    let%map () = run_cmd_exn t "terraform" ["validate"] in
    t

  let deploy t =
    if t.deployed then failwith "network already deployed" ;
    let%bind () = run_cmd_exn t "terraform" ["apply"; "-auto-approve"] in
    let%map () =
      Deferred.List.iter t.keypair_secrets ~f:(fun secret ->
          run_cmd_exn t "kubectl"
            [ "create"
            ; "secret"
            ; "generic"
            ; secret
            ; "--cluster=" ^ t.cluster
            ; "--namespace=" ^ t.namespace
            ; "--from-file=key=" ^ secret
            ; "--from-file=pub=" ^ secret ^ ".pub" ] )
    in
    t.deployed <- true ;
    { Kubernetes_network.namespace= t.namespace
    ; constraint_constants= t.constraint_constants
    ; genesis_constants= t.genesis_constants
    ; block_producers= t.block_producer_pod_names
    ; snark_coordinators= t.snark_coordinator_pod_names
    ; archive_nodes= []
    ; testnet_log_filter= t.testnet_log_filter }

  let destroy t =
    print_endline "destroying network" ;
    if not t.deployed then failwith "network not deployed" ;
    let%map () = run_cmd_exn t "terraform" ["destroy"; "-auto-approve"] in
    t.deployed <- false

  let cleanup t =
    let%bind () = if t.deployed then destroy t else return () in
    File_system.remove_dir t.testnet_dir
end<|MERGE_RESOLUTION|>--- conflicted
+++ resolved
@@ -76,10 +76,6 @@
     in
     let testnet_name = "integration-test-" ^ test_name in
     (* HARD CODED NETWORK VALUES *)
-<<<<<<< HEAD
-=======
-    let coda_automation_location = "/home/steck/tmp/coda-automation" in
->>>>>>> 9dd225e2
     let project_id = "o1labs-192920" in
     let cluster_id = "gke_o1labs-192920_us-east1_coda-infra-east" in
     let cluster_name = "coda-infra-east" in
