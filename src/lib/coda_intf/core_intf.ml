open Core_kernel
open Async_kernel
open Currency
open Signature_lib
open Coda_base

module type Security_intf = sig
  (** In production we set this to (hopefully a prefix of) k for our consensus
   * mechanism; infinite is for tests *)
  val max_depth : [`Infinity | `Finite of int]
end

module type Snark_pool_proof_intf = sig
  module Statement : sig
    type t [@@deriving sexp, bin_io, yojson]
  end

  type t [@@deriving sexp, bin_io, yojson]
end

(* TODO: this is temporarily required due to staged ledger test stubs *)
module type Ledger_proof_generalized_intf = sig
  type transaction_snark_statement

  type sok_message_digest

  type proof

  type frozen_ledger_hash

  (* bin_io omitted intentionally *)
  type t [@@deriving sexp, yojson]

  module Stable :
    sig
      module V1 : sig
        type t [@@deriving sexp, bin_io, yojson, version]
      end

      module Latest = V1
    end
    with type V1.t = t

  val create :
       statement:transaction_snark_statement
    -> sok_digest:sok_message_digest
    -> proof:proof
    -> t

  val statement_target : transaction_snark_statement -> frozen_ledger_hash

  val statement : t -> transaction_snark_statement

  val sok_digest : t -> sok_message_digest

  val underlying_proof : t -> proof
end

module type Ledger_proof_intf =
  Ledger_proof_generalized_intf
  with type transaction_snark_statement := Transaction_snark.Statement.t
   and type sok_message_digest := Sok_message.Digest.t
   and type proof := Proof.t
   and type frozen_ledger_hash := Frozen_ledger_hash.t

module type Verifier_intf = sig
  type t

  type ledger_proof

  val create : unit -> t Deferred.t

  val verify_blockchain_snark :
    t -> Blockchain_snark.Blockchain.t -> bool Or_error.t Deferred.t

  val verify_transaction_snark :
       t
    -> ledger_proof
    -> message:Coda_base.Sok_message.t
    -> bool Or_error.t Deferred.t
end

(* TODO: this is temporarily required due to staged ledger test stubs *)
module type Transaction_snark_work_generalized_intf = sig
  type compressed_public_key [@@deriving to_yojson]

  type transaction_snark_statement

  type ledger_proof [@@deriving to_yojson]

  module Statement : sig
    type t = transaction_snark_statement list [@@deriving yojson]

    include Sexpable.S with type t := t

    include Hashable.S with type t := t

    module Stable :
      sig
        module V1 : sig
          type t [@@deriving yojson, version]

          include Sexpable.S with type t := t

          include Binable.S with type t := t

          include Hashable.S_binable with type t := t
        end
      end
      with type V1.t = t

    val gen : t Quickcheck.Generator.t
  end

  (* TODO: The SOK message actually should bind the SNARK to
     be in this particular bundle. The easiest way would be to
     SOK with
     H(all_statements_in_bundle || fee || public_key)
  *)

  type t =
    { fee: Fee.Stable.V1.t
    ; proofs: ledger_proof list
    ; prover: compressed_public_key }
<<<<<<< HEAD
  [@@deriving sexp, yojson]
=======
  [@@deriving sexp, to_yojson]
>>>>>>> d7bab248

  val fee : t -> Fee.Stable.V1.t

  module Stable :
    sig
      module V1 : sig
<<<<<<< HEAD
        type t [@@deriving sexp, bin_io, version, yojson]
=======
        type t [@@deriving sexp, bin_io, to_yojson, version]
>>>>>>> d7bab248
      end
    end
    with type V1.t = t

  type unchecked = t

  module Checked : sig
    type nonrec t = t =
      {fee: Fee.t; proofs: ledger_proof list; prover: compressed_public_key}
<<<<<<< HEAD
    [@@deriving sexp, yojson]
=======
    [@@deriving sexp, to_yojson]
>>>>>>> d7bab248

    module Stable : module type of Stable

    val create_unsafe : unchecked -> t
  end

  val forget : Checked.t -> t

  val proofs_length : int
end

module type Transaction_snark_work_intf =
  Transaction_snark_work_generalized_intf
  with type compressed_public_key := Public_key.Compressed.t
   and type transaction_snark_statement := Transaction_snark.Statement.t<|MERGE_RESOLUTION|>--- conflicted
+++ resolved
@@ -122,22 +122,14 @@
     { fee: Fee.Stable.V1.t
     ; proofs: ledger_proof list
     ; prover: compressed_public_key }
-<<<<<<< HEAD
-  [@@deriving sexp, yojson]
-=======
   [@@deriving sexp, to_yojson]
->>>>>>> d7bab248
 
   val fee : t -> Fee.Stable.V1.t
 
   module Stable :
     sig
       module V1 : sig
-<<<<<<< HEAD
-        type t [@@deriving sexp, bin_io, version, yojson]
-=======
         type t [@@deriving sexp, bin_io, to_yojson, version]
->>>>>>> d7bab248
       end
     end
     with type V1.t = t
@@ -147,11 +139,7 @@
   module Checked : sig
     type nonrec t = t =
       {fee: Fee.t; proofs: ledger_proof list; prover: compressed_public_key}
-<<<<<<< HEAD
-    [@@deriving sexp, yojson]
-=======
     [@@deriving sexp, to_yojson]
->>>>>>> d7bab248
 
     module Stable : module type of Stable
 
