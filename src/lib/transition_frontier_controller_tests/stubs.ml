open Async
open Core_kernel
open Currency
open Coda_base
open Coda_state
open Coda_transition
open Signature_lib

module Make (Inputs : sig
  val max_length : int
end) =
struct
  (** [Stubs] is a set of modules used for testing different components of tfc  *)
  let max_length = Inputs.max_length

  module State_proof = struct
    include Proof

    let verify _ _ = return true
  end

  module Ledger_proof = Ledger_proof.Debug
  module Verifier = Verifier.Dummy

  module Staged_ledger_aux_hash = struct
    include Staged_ledger_hash.Aux_hash.Stable.V1

    let of_bytes = Staged_ledger_hash.Aux_hash.of_bytes

    let to_bytes = Staged_ledger_hash.Aux_hash.to_bytes
  end

  module Transaction_witness = Transaction_witness
  module Ledger_proof_statement = Transaction_snark.Statement
  module Pending_coinbase_stack_state =
    Transaction_snark.Pending_coinbase_stack_state
  module Transaction_snark_work =
    Transaction_snark_work.Make (Ledger_proof.Stable.V1)
  module Staged_ledger_diff = Staged_ledger_diff.Make (Transaction_snark_work)

  module External_transition =
    External_transition.Make (Ledger_proof) (Verifier)
      (struct
        include Staged_ledger_diff.Stable.V1

        [%%define_locally
        Staged_ledger_diff.(creator, user_commands)]
      end)

  module Internal_transition = Internal_transition.Make (Staged_ledger_diff)

  module Staged_ledger_hash_binable = struct
    include Staged_ledger_hash

    let ( of_aux_ledger_and_coinbase_hash
        , aux_hash
        , ledger_hash
        , pending_coinbase_hash ) =
      Staged_ledger_hash.
        ( of_aux_ledger_and_coinbase_hash
        , aux_hash
        , ledger_hash
        , pending_coinbase_hash )
  end

  module Transaction = struct
    include Transaction.Stable.Latest

    let fee_excess, supply_increase = Transaction.(fee_excess, supply_increase)
  end

  module Staged_ledger = Staged_ledger.Make (struct
    module User_command = User_command
    module Ledger_proof_statement = Transaction_snark.Statement
    module Proof = Proof
    module Sok_message = Coda_base.Sok_message
    module Ledger_proof = Ledger_proof
    module Ledger_proof_verifier = Verifier
    module Staged_ledger_aux_hash = Staged_ledger_aux_hash
    module Staged_ledger_hash = Staged_ledger_hash_binable
    module Transaction_snark_work = Transaction_snark_work
    module Transaction_validator = Transaction_validator
    module Staged_ledger_diff = Staged_ledger_diff
    module Account = Coda_base.Account
    module Verifier = Verifier
    module Proof_type = Transaction_snark.Proof_type
    module Pending_coinbase_hash = Pending_coinbase.Hash
    module Pending_coinbase_stack_state =
      Transaction_snark.Pending_coinbase_stack_state
    module Transaction_witness = Transaction_witness
  end)

  (* Generate valid payments for each blockchain state by having
     each user send a payment of one coin to another random
     user if they at least one coin*)
  let gen_payments staged_ledger accounts_with_secret_keys :
      User_command.With_valid_signature.t Sequence.t =
    let public_keys =
      List.map accounts_with_secret_keys ~f:(fun (_, account) ->
          Account.public_key account )
    in
    Sequence.filter_map (accounts_with_secret_keys |> Sequence.of_list)
      ~f:(fun (sender_sk, sender_account) ->
        let open Option.Let_syntax in
        let%bind sender_sk = sender_sk in
        let sender_keypair = Keypair.of_private_key_exn sender_sk in
        let%bind receiver_pk = List.random_element public_keys in
        let nonce =
          let ledger = Staged_ledger.ledger staged_ledger in
          let status, account_location =
            Ledger.get_or_create_account_exn ledger sender_account.public_key
              sender_account
          in
          assert (status = `Existed) ;
          (Option.value_exn (Ledger.get ledger account_location)).nonce
        in
        let send_amount = Currency.Amount.of_int 1 in
        let sender_account_amount =
          sender_account.Account.Poly.balance |> Currency.Balance.to_amount
        in
        let%map _ = Currency.Amount.sub sender_account_amount send_amount in
        let payload : User_command.Payload.t =
          User_command.Payload.create ~fee:Fee.zero ~nonce
            ~memo:User_command_memo.dummy
            ~body:(Payment {receiver= receiver_pk; amount= send_amount})
        in
        User_command.sign sender_keypair payload )

  module Transition_frontier_inputs = struct
    module Staged_ledger_aux_hash = Staged_ledger_aux_hash
    module Ledger_proof_statement = Transaction_snark.Statement
    module Ledger_proof = Ledger_proof
    module Transaction_snark_work = Transaction_snark_work
    module Staged_ledger_diff = Staged_ledger_diff
    module External_transition = External_transition
    module Internal_transition = Internal_transition
    module Transaction_witness = Transaction_witness
    module Staged_ledger = Staged_ledger
    module Scan_state = Staged_ledger.Scan_state
    module Pending_coinbase_stack_state =
      Transaction_snark.Pending_coinbase_stack_state
    module Pending_coinbase_hash = Pending_coinbase.Hash
    module Pending_coinbase = Pending_coinbase
    module Verifier = Verifier

    let max_length = Inputs.max_length
  end

  module Transition_frontier =
    Transition_frontier.Make (Transition_frontier_inputs)

  let gen_breadcrumb ~logger ~trust_system ~accounts_with_secret_keys :
      (   Transition_frontier.Breadcrumb.t Deferred.t
       -> Transition_frontier.Breadcrumb.t Deferred.t)
      Quickcheck.Generator.t =
    let open Quickcheck.Let_syntax in
    let gen_slot_advancement = Int.gen_incl 1 10 in
    let%map make_next_consensus_state =
      Consensus_state_hooks.For_tests.gen_consensus_state ~gen_slot_advancement
    in
    fun parent_breadcrumb_deferred ->
      let open Deferred.Let_syntax in
      let%bind parent_breadcrumb = parent_breadcrumb_deferred in
      let parent_staged_ledger =
        Transition_frontier.Breadcrumb.staged_ledger parent_breadcrumb
      in
      let transactions =
        gen_payments parent_staged_ledger accounts_with_secret_keys
      in
      let _, largest_account =
        List.max_elt accounts_with_secret_keys
          ~compare:(fun (_, acc1) (_, acc2) -> Account.compare acc1 acc2)
        |> Option.value_exn
      in
      let largest_account_public_key = Account.public_key largest_account in
      let get_completed_work stmts =
        let {Keypair.public_key; _} = Keypair.create () in
        let prover = Public_key.compress public_key in
        Some
          Transaction_snark_work.Checked.
            { fee= Fee.of_int 1
            ; proofs=
                List.map stmts ~f:(fun stmt ->
                    (stmt, Sok_message.Digest.default) )
            ; prover }
      in
      let staged_ledger_diff =
        Staged_ledger.create_diff parent_staged_ledger ~logger
          ~self:largest_account_public_key ~transactions_by_fee:transactions
          ~get_completed_work
      in
      let%bind ( `Hash_after_applying next_staged_ledger_hash
               , `Ledger_proof ledger_proof_opt
               , `Staged_ledger _
               , `Pending_coinbase_data _ ) =
        Staged_ledger.apply_diff_unchecked parent_staged_ledger
          staged_ledger_diff
        |> Deferred.Or_error.ok_exn
      in
      let previous_transition_with_hash =
        Transition_frontier.Breadcrumb.transition_with_hash parent_breadcrumb
      in
      let previous_protocol_state =
        With_hash.data previous_transition_with_hash
        |> External_transition.Validated.protocol_state
      in
      let previous_ledger_hash =
        previous_protocol_state |> Protocol_state.blockchain_state
        |> Blockchain_state.snarked_ledger_hash
      in
      let next_ledger_hash =
        Option.value_map ledger_proof_opt
          ~f:(fun (proof, _) ->
            Ledger_proof.statement proof |> Ledger_proof.statement_target )
          ~default:previous_ledger_hash
      in
      let next_blockchain_state =
        Blockchain_state.create_value
          ~timestamp:(Block_time.now Block_time.Controller.basic)
          ~snarked_ledger_hash:next_ledger_hash
          ~staged_ledger_hash:next_staged_ledger_hash
      in
      let previous_state_hash = Protocol_state.hash previous_protocol_state in
      let consensus_state =
        make_next_consensus_state ~snarked_ledger_hash:previous_ledger_hash
          ~previous_protocol_state:
            With_hash.
              {data= previous_protocol_state; hash= previous_state_hash}
      in
      let protocol_state =
        Protocol_state.create_value ~previous_state_hash
          ~blockchain_state:next_blockchain_state ~consensus_state
      in
      let next_external_transition =
        External_transition.create ~protocol_state
          ~protocol_state_proof:Proof.dummy
          ~staged_ledger_diff:(Staged_ledger_diff.forget staged_ledger_diff)
      in
      (* We manually created a verified an external_transition *)
      let (`I_swear_this_is_safe_see_my_comment
            next_verified_external_transition) =
        External_transition.Validated.create_unsafe next_external_transition
      in
      let next_verified_external_transition_with_hash =
        With_hash.of_data next_verified_external_transition
          ~hash_data:
            (Fn.compose Protocol_state.hash
               External_transition.Validated.protocol_state)
      in
      match%map
        Transition_frontier.Breadcrumb.build ~logger ~trust_system ~verifier:()
          ~parent:parent_breadcrumb
          ~transition:
            (External_transition.Validation.lower
               next_verified_external_transition_with_hash
               ( (`Time_received, Truth.True)
               , (`Proof, Truth.True)
               , (`Frontier_dependencies, Truth.True)
               , (`Staged_ledger_diff, Truth.False) ))
          ~sender:None
      with
      | Ok new_breadcrumb ->
          Logger.info logger ~module_:__MODULE__ ~location:__LOC__
            ~metadata:
              [ ( "state_hash"
                , Transition_frontier.Breadcrumb.transition_with_hash
                    new_breadcrumb
                  |> With_hash.hash |> State_hash.to_yojson ) ]
            "Producing a breadcrumb with hash: $state_hash" ;
          new_breadcrumb
      | Error (`Fatal_error exn) ->
          raise exn
      | Error (`Invalid_staged_ledger_diff e) ->
          failwithf !"Invalid staged ledger diff: %{sexp:Error.t}" e ()
      | Error (`Invalid_staged_ledger_hash e) ->
          failwithf !"Invalid staged ledger hash: %{sexp:Error.t}" e ()

  let create_snarked_ledger accounts_with_secret_keys =
    let accounts = List.map ~f:snd accounts_with_secret_keys in
    let proposer_account = List.hd_exn accounts in
    let root_snarked_ledger = Coda_base.Ledger.Db.create () in
    List.iter accounts ~f:(fun account ->
        let status, _ =
          Coda_base.Ledger.Db.get_or_create_account_exn root_snarked_ledger
            (Account.public_key account)
            account
        in
        assert (status = `Added) ) ;
    (root_snarked_ledger, proposer_account)

  let create_frontier_from_genesis_protocol_state ~logger
      ~consensus_local_state ~genesis_protocol_state_with_hash
      root_snarked_ledger =
    let root_transaction_snark_scan_state =
      Staged_ledger.Scan_state.empty ()
    in
    let root_pending_coinbases =
      Pending_coinbase.create () |> Or_error.ok_exn
    in
    let genesis_protocol_state =
      With_hash.data genesis_protocol_state_with_hash
    in
    let genesis_protocol_state_hash =
      With_hash.hash genesis_protocol_state_with_hash
    in
    let root_ledger_hash =
      genesis_protocol_state |> Protocol_state.blockchain_state
      |> Blockchain_state.snarked_ledger_hash
      |> Frozen_ledger_hash.to_ledger_hash
    in
    Logger.info logger ~module_:__MODULE__ ~location:__LOC__
      ~metadata:[("root_ledger_hash", Ledger_hash.to_yojson root_ledger_hash)]
      "Snarked_ledger_hash is $root_ledger_hash" ;
    let dummy_staged_ledger_diff =
      let creator =
        Quickcheck.random_value Signature_lib.Public_key.Compressed.gen
      in
      { Staged_ledger_diff.diff=
          ( { completed_works= []
            ; user_commands= []
            ; coinbase= Staged_ledger_diff.At_most_two.Zero }
          , None )
      ; creator }
    in
    (* the genesis transition is assumed to be valid *)
    let (`I_swear_this_is_safe_see_my_comment root_transition) =
      External_transition.Validated.create_unsafe
        (External_transition.create ~protocol_state:genesis_protocol_state
           ~protocol_state_proof:Proof.dummy
           ~staged_ledger_diff:dummy_staged_ledger_diff)
    in
    let root_transition_with_data =
      {With_hash.data= root_transition; hash= genesis_protocol_state_hash}
    in
    let open Deferred.Let_syntax in
    let expected_merkle_root = Ledger.Db.merkle_root root_snarked_ledger in
    match%bind
      Staged_ledger.of_scan_state_pending_coinbases_and_snarked_ledger ~logger
        ~verifier:() ~scan_state:root_transaction_snark_scan_state
        ~snarked_ledger:(Ledger.of_database root_snarked_ledger)
        ~expected_merkle_root ~pending_coinbases:root_pending_coinbases
    with
    | Ok root_staged_ledger ->
        let%map frontier =
          Transition_frontier.create ~logger
            ~root_transition:root_transition_with_data ~root_snarked_ledger
            ~root_staged_ledger ~consensus_local_state
        in
        frontier
    | Error err ->
        Error.raise err

  module Ledger_transfer = Coda_base.Ledger_transfer.Make (Ledger) (Ledger.Db)

  let with_genesis_frontier ~logger ~f =
    File_system.with_temp_dir
      (Uuid.to_string (Uuid_unix.create ()))
      ~f:(fun ledger_dir ->
        let ledger_db =
          Coda_base.Ledger.Db.create ~directory_name:ledger_dir ()
        in
        let root_snarked_ledger =
          Ledger_transfer.transfer_accounts
            ~src:(Lazy.force Genesis_ledger.t)
            ~dest:ledger_db
        in
        let consensus_local_state =
          Consensus.Data.Local_state.create Public_key.Compressed.Set.empty
        in
        let%bind frontier =
          create_frontier_from_genesis_protocol_state ~logger
            ~consensus_local_state
            ~genesis_protocol_state_with_hash:
              (Lazy.force Genesis_protocol_state.t)
            root_snarked_ledger
        in
        f frontier )

  let create_root_frontier ~logger accounts_with_secret_keys :
      Transition_frontier.t Deferred.t =
    let root_snarked_ledger, proposer_account =
      create_snarked_ledger accounts_with_secret_keys
    in
    let consensus_local_state =
      Consensus.Data.Local_state.create
        (Public_key.Compressed.Set.singleton
           (Account.public_key proposer_account))
    in
    let genesis_protocol_state_with_hash =
      Genesis_protocol_state.create_with_custom_ledger
        ~genesis_consensus_state:
          (Consensus.Data.Consensus_state.create_genesis
             ~negative_one_protocol_state_hash:
               Protocol_state.(hash (Lazy.force negative_one)))
        ~genesis_ledger:(Ledger.of_database root_snarked_ledger)
    in
    create_frontier_from_genesis_protocol_state ~logger ~consensus_local_state
      ~genesis_protocol_state_with_hash root_snarked_ledger

  let build_frontier_randomly ~gen_root_breadcrumb_builder frontier :
      unit Deferred.t =
    let root_breadcrumb = Transition_frontier.root frontier in
    (* HACK: This removes the overhead of having to deal with the quickcheck generator monad *)
    let deferred_breadcrumbs =
      gen_root_breadcrumb_builder root_breadcrumb |> Quickcheck.random_value
    in
    Deferred.List.iter deferred_breadcrumbs ~f:(fun deferred_breadcrumb ->
        let%bind breadcrumb = deferred_breadcrumb in
        Transition_frontier.add_breadcrumb_exn frontier breadcrumb )

  let gen_linear_breadcrumbs ~logger ~trust_system ~size
      ~accounts_with_secret_keys root_breadcrumb =
    Quickcheck.Generator.with_size ~size
    @@ Quickcheck_lib.gen_imperative_list
         (root_breadcrumb |> return |> Quickcheck.Generator.return)
         (gen_breadcrumb ~logger ~trust_system ~accounts_with_secret_keys)

  let add_linear_breadcrumbs ~logger ~trust_system ~size
      ~accounts_with_secret_keys ~frontier ~parent =
    let new_breadcrumbs =
      gen_linear_breadcrumbs ~logger ~trust_system ~size
        ~accounts_with_secret_keys parent
      |> Quickcheck.random_value
    in
    Deferred.List.iter new_breadcrumbs ~f:(fun breadcrumb ->
        let%bind breadcrumb = breadcrumb in
        Transition_frontier.add_breadcrumb_exn frontier breadcrumb )

  let add_child ~logger ~trust_system ~accounts_with_secret_keys ~frontier
      ~parent =
    let%bind new_node =
      ( gen_breadcrumb ~logger ~trust_system ~accounts_with_secret_keys
      |> Quickcheck.random_value )
      @@ Deferred.return parent
    in
    let%map () = Transition_frontier.add_breadcrumb_exn frontier new_node in
    new_node

  let gen_tree ~logger ~trust_system ~size ~accounts_with_secret_keys
      root_breadcrumb =
    Quickcheck.Generator.with_size ~size
    @@ Quickcheck_lib.gen_imperative_rose_tree
         (root_breadcrumb |> return |> Quickcheck.Generator.return)
         (gen_breadcrumb ~logger ~trust_system ~accounts_with_secret_keys)

  let gen_tree_list ~logger ~trust_system ~size ~accounts_with_secret_keys
      root_breadcrumb =
    Quickcheck.Generator.with_size ~size
    @@ Quickcheck_lib.gen_imperative_ktree
         (root_breadcrumb |> return |> Quickcheck.Generator.return)
         (gen_breadcrumb ~logger ~trust_system ~accounts_with_secret_keys)

  module Sync_handler = Sync_handler.Make (struct
    include Transition_frontier_inputs
    module Transition_frontier = Transition_frontier
  end)

  module Root_prover = Root_prover.Make (struct
    include Transition_frontier_inputs
    module Transition_frontier = Transition_frontier
  end)

<<<<<<< HEAD
  module Transition_chain_witness = Transition_chain_witness.Make (struct
    include Transition_frontier_inputs
    module Transition_frontier = Transition_frontier
  end)
=======
  module Transaction_pool =
    Network_pool.Transaction_pool.Make (Staged_ledger) (Transition_frontier)
>>>>>>> 68b57dde

  module Breadcrumb_visualizations = struct
    module Graph =
      Visualization.Make_ocamlgraph (Transition_frontier.Breadcrumb)

    let visualize ~filename ~f breadcrumbs =
      Out_channel.with_file filename ~f:(fun output_channel ->
          let graph = f breadcrumbs in
          Graph.output_graph output_channel graph )

    let graph_breadcrumb_list breadcrumbs =
      let initial_breadcrumb, tail_breadcrumbs =
        Non_empty_list.uncons breadcrumbs
      in
      let graph = Graph.add_vertex Graph.empty initial_breadcrumb in
      let graph, _ =
        List.fold tail_breadcrumbs ~init:(graph, initial_breadcrumb)
          ~f:(fun (graph, prev_breadcrumb) curr_breadcrumb ->
            let graph_with_node = Graph.add_vertex graph curr_breadcrumb in
            ( Graph.add_edge graph_with_node prev_breadcrumb curr_breadcrumb
            , curr_breadcrumb ) )
      in
      graph

    let visualize_list =
      visualize ~f:(fun breadcrumbs ->
          breadcrumbs |> Non_empty_list.of_list_opt |> Option.value_exn
          |> graph_breadcrumb_list )

    let graph_rose_tree tree =
      let rec go graph (Rose_tree.T (root, children)) =
        let graph' = Graph.add_vertex graph root in
        List.fold children ~init:graph'
          ~f:(fun graph (T (child, grand_children)) ->
            let graph_with_child = go graph (T (child, grand_children)) in
            Graph.add_edge graph_with_child root child )
      in
      go Graph.empty tree

    let visualize_rose_tree =
      visualize ~f:(fun breadcrumbs -> graph_rose_tree breadcrumbs)
  end

  module Network = struct
    type snark_pool_diff = unit

    type transaction_pool_diff = unit

    type t =
      { logger: Logger.t
      ; ip_table: (Unix.Inet_addr.t, Transition_frontier.t) Hashtbl.t
      ; peers: Network_peer.Peer.t Hash_set.t }

    module Gossip_net = struct
      module Config = struct
        type t =
          { timeout: Time.Span.t
          ; target_peer_count: int
          ; initial_peers: Host_and_port.t list
          ; addrs_and_ports: Kademlia.Node_addrs_and_ports.t
          ; conf_dir: string
          ; logger: Logger.t
          ; trust_system: Trust_system.t
          ; max_concurrent_connections: int option }
        [@@deriving make]
      end
    end

    module Config = struct
      type t =
        { logger: Logger.t
        ; trust_system: Trust_system.t
        ; gossip_net_params: Gossip_net.Config.t
        ; time_controller: Block_time.Controller.t
        ; consensus_local_state: Consensus.Data.Local_state.t }
    end

    let create _ = failwith "stub"

    let create_stub ~logger ~ip_table ~peers = {logger; ip_table; peers}

    let peers_by_ip _ ip =
      [Network_peer.Peer.{host= ip; discovery_port= 0; communication_port= 0}]

    let first_message _ = Ivar.create ()

    let first_connection _ = Ivar.create ()

    let random_peers {peers; _} num_peers =
      let peer_list = Hash_set.to_list peers in
      List.take (List.permute peer_list) num_peers

    let query_peer {ip_table= _; _} _peer _f _r = failwith "..."

    let get_staged_ledger_aux_and_pending_coinbases_at_hash {ip_table; _}
        inet_addr hash =
      Deferred.return
      @@ Result.of_option
           ~error:
             (Error.of_string
                "Peer could not find the staged_ledger_aux and \
                 pending_coinbase at hash")
           (let open Option.Let_syntax in
           let%bind frontier = Hashtbl.find ip_table inet_addr in
           Sync_handler.get_staged_ledger_aux_and_pending_coinbases_at_hash
             ~frontier hash)

    let get_ancestry {ip_table; logger; _} inet_addr consensus_state =
      Deferred.return
      @@ Result.of_option
           ~error:(Error.of_string "Peer could not produce an ancestor")
           (let open Option.Let_syntax in
           let%bind frontier = Hashtbl.find ip_table inet_addr in
           Root_prover.prove ~logger ~frontier consensus_state)

    let get_transition_chain_witness {ip_table; _} peer requested_state_hash =
      Deferred.return
      @@
      let open Option.Let_syntax in
      let%bind frontier = Hashtbl.find ip_table peer.Network_peer.Peer.host in
      Transition_chain_witness.prove ~frontier requested_state_hash

    let get_transition_chain {ip_table; _} peer hashes =
      Deferred.return
      @@
      let open Option.Let_syntax in
      let%bind frontier = Hashtbl.find ip_table peer.Network_peer.Peer.host in
      Option.all
      @@ List.map hashes ~f:(fun hash ->
             Option.merge
               (Transition_frontier.find frontier hash)
               (Transition_frontier.find_in_root_history frontier hash)
               ~f:Fn.const
             |> Option.map ~f:(fun breadcrumb ->
                    Transition_frontier.Breadcrumb.transition_with_hash
                      breadcrumb
                    |> With_hash.data
                    |> External_transition.Validated.forget_validation ) )

    let glue_sync_ledger {ip_table; logger; _} query_reader response_writer :
        unit =
      Pipe_lib.Linear_pipe.iter_unordered ~max_concurrency:8 query_reader
        ~f:(fun (ledger_hash, sync_ledger_query) ->
          Logger.info logger ~module_:__MODULE__ ~location:__LOC__
            ~metadata:
              [ ( "sync_ledger_query"
                , Syncable_ledger.Query.to_yojson Ledger.Addr.to_yojson
                    sync_ledger_query ) ]
            !"Processing ledger query: $sync_ledger_query" ;
          let trust_system = Trust_system.null () in
          let envelope_query = Envelope.Incoming.local sync_ledger_query in
          let%bind answer =
            Hashtbl.to_alist ip_table
            |> Deferred.List.find_map ~f:(fun (inet_addr, frontier) ->
                   let open Deferred.Option.Let_syntax in
                   let%map answer =
                     Sync_handler.answer_query ~frontier ledger_hash
                       envelope_query ~logger ~trust_system
                   in
                   Envelope.Incoming.wrap ~data:answer
                     ~sender:(Envelope.Sender.Remote inet_addr) )
          in
          match answer with
          | None ->
              Logger.info logger ~module_:__MODULE__ ~location:__LOC__
                ~metadata:
                  [ ( "sync_ledger_query"
                    , Syncable_ledger.Query.to_yojson Ledger.Addr.to_yojson
                        sync_ledger_query ) ]
                "Could not find an answer for: $sync_ledger_query" ;
              Deferred.unit
          | Some answer ->
              Logger.info logger ~module_:__MODULE__ ~location:__LOC__
                ~metadata:
                  [ ( "sync_ledger_query"
                    , Syncable_ledger.Query.to_yojson Ledger.Addr.to_yojson
                        sync_ledger_query ) ]
                "Found an answer for: $sync_ledger_query" ;
              Pipe_lib.Linear_pipe.write response_writer
                (ledger_hash, sync_ledger_query, answer) )
      |> don't_wait_for

    let initial_peers _ = failwith "stub"

    let broadcast_state _ _ = failwith "stub"

    let broadcast_snark_pool_diff _ _ = failwith "stub"

    let broadcast_transaction_pool_diff _ _ = failwith "stub"

    let online_status _ = failwith "stub"

    let peers _ = failwith "stub"

    let states _ = failwith "stub"

    let transaction_pool_diffs _ = failwith "stub"

    let snark_pool_diffs _ = failwith "stub"
  end

  module Network_builder = struct
    type peer_config =
      {num_breadcrumbs: int; accounts: (Private_key.t option * Account.t) list}

    type peer_with_frontier =
      {peer: Network_peer.Peer.t; frontier: Transition_frontier.t}

    type t =
      { me: Transition_frontier.t
      ; peers: peer_with_frontier List.t
      ; network: Network.t }

    module Constants = struct
      let init_ip = Int32.of_int_exn 1

      let init_discovery_port = 1337

      let time = Block_time.of_span_since_epoch (Block_time.Span.of_ms 1L)
    end

    let setup ~source_accounts ~logger ~trust_system configs =
      let%bind me = create_root_frontier ~logger source_accounts in
      let%map _, _, peers_with_frontiers =
        Deferred.List.fold
          ~init:(Constants.init_ip, Constants.init_discovery_port, []) configs
          ~f:(fun (ip, discovery_port, acc_peers)
             {num_breadcrumbs; accounts}
             ->
            let%bind frontier = create_root_frontier ~logger accounts in
            let%map () =
              build_frontier_randomly frontier
                ~gen_root_breadcrumb_builder:
                  (gen_linear_breadcrumbs ~logger ~trust_system
                     ~size:num_breadcrumbs ~accounts_with_secret_keys:accounts)
            in
            (* each peer has a distinct IP address, so we lookup frontiers by IP *)
            let peer =
              Network_peer.Peer.create
                (Unix.Inet_addr.inet4_addr_of_int32 ip)
                ~discovery_port ~communication_port:(discovery_port + 1)
            in
            let peer_with_frontier = {peer; frontier} in
            ( Int32.( + ) Int32.one ip
            , discovery_port + 2
            , peer_with_frontier :: acc_peers ) )
      in
      let network =
        let peer_hosts_and_frontiers =
          List.map peers_with_frontiers ~f:(fun {peer; frontier} ->
              (peer.host, frontier) )
        in
        let peers =
          List.map peers_with_frontiers ~f:(fun {peer; _} -> peer)
          |> Hash_set.of_list (module Network_peer.Peer)
        in
        Network.create_stub ~logger
          ~ip_table:
            (Hashtbl.of_alist_exn
               (module Unix.Inet_addr)
               peer_hosts_and_frontiers)
          ~peers
      in
      {me; network; peers= List.rev peers_with_frontiers}

    let setup_me_and_a_peer ~source_accounts ~target_accounts ~logger
        ~trust_system ~num_breadcrumbs =
      let%map {me; network; peers} =
        setup ~source_accounts ~logger ~trust_system
          [{num_breadcrumbs; accounts= target_accounts}]
      in
      (me, List.hd_exn peers, network)

    let send_transition ~logger ~transition_writer ~peer:{peer; frontier}
        state_hash =
      let transition =
        External_transition.Validation.lower
          ( Transition_frontier.find_exn frontier state_hash
          |> Transition_frontier.Breadcrumb.transition_with_hash )
          ( (`Time_received, Truth.True)
          , (`Proof, Truth.True)
          , (`Frontier_dependencies, Truth.False)
          , (`Staged_ledger_diff, Truth.False) )
      in
      Logger.info logger ~module_:__MODULE__ ~location:__LOC__
        ~metadata:
          [ ("peer", Network_peer.Peer.to_yojson peer)
          ; ("state_hash", State_hash.to_yojson state_hash) ]
        "Peer $peer sending $state_hash" ;
      let enveloped_transition =
        Envelope.Incoming.wrap ~data:transition
          ~sender:(Envelope.Sender.Remote peer.host)
      in
      Pipe_lib.Strict_pipe.Writer.write transition_writer
        (`Transition enveloped_transition, `Time_received Constants.time)

    let make_transition_pipe () =
      Pipe_lib.Strict_pipe.create ~name:(__MODULE__ ^ __LOC__)
        (Buffered (`Capacity 30, `Overflow Drop_head))
  end
end<|MERGE_RESOLUTION|>--- conflicted
+++ resolved
@@ -460,15 +460,13 @@
     module Transition_frontier = Transition_frontier
   end)
 
-<<<<<<< HEAD
   module Transition_chain_witness = Transition_chain_witness.Make (struct
     include Transition_frontier_inputs
     module Transition_frontier = Transition_frontier
   end)
-=======
+
   module Transaction_pool =
     Network_pool.Transaction_pool.Make (Staged_ledger) (Transition_frontier)
->>>>>>> 68b57dde
 
   module Breadcrumb_visualizations = struct
     module Graph =
