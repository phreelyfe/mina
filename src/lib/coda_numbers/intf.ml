[%%import
"/src/config.mlh"]

open Core_kernel
open Fold_lib
open Tuple_lib
open Unsigned

[%%ifdef
consensus_mechanism]

open Snark_bits

[%%else]

open Snark_bits_nonconsensus
module Unsigned_extended = Unsigned_extended_nonconsensus.Unsigned_extended
module Random_oracle = Random_oracle_nonconsensus.Random_oracle

[%%endif]

module type S_unchecked = sig
  type t [@@deriving sexp, compare, hash, yojson]

  include Comparable.S with type t := t

  include Hashable.S with type t := t

  (* not automatically derived *)
  val dhall_type : Ppx_dhall_type.Dhall_type.t

  val max_value : t

  val length_in_bits : int

  val gen : t Quickcheck.Generator.t

  val zero : t

  val succ : t -> t

  val add : t -> t -> t

  val of_int : int -> t

  val to_int : t -> int

  (* Someday: I think this only does ones greater than zero, but it doesn't really matter for
    selecting the nonce *)

  val random : unit -> t

  val of_string : string -> t

  val to_string : t -> string

  module Bits : Bits_intf.Convertible_bits with type t := t

  val to_bits : t -> bool list

  val of_bits : bool list -> t

  val to_input : t -> (_, bool) Random_oracle.Input.t

  val fold : t -> bool Triple.t Fold.t
end

[%%ifdef
consensus_mechanism]

module type S_checked = sig
  type unchecked

  open Snark_params.Tick
  open Bitstring_lib

  type var

  val constant : unchecked -> var

  type t = var

  val zero : t

  val succ : t -> (t, _) Checked.t

  val add : t -> t -> (t, _) Checked.t

  val is_succ : pred:t -> succ:t -> (Boolean.var, _) Checked.t

  val min : t -> t -> (t, _) Checked.t

  val of_bits : Boolean.var Bitstring.Lsb_first.t -> t

  val to_bits : t -> (Boolean.var Bitstring.Lsb_first.t, _) Checked.t

  val to_input : t -> ((_, Boolean.var) Random_oracle.Input.t, _) Checked.t

  val to_integer : t -> field Snarky_integer.Integer.t

  val succ_if : t -> Boolean.var -> (t, _) Checked.t

  val if_ : Boolean.var -> then_:t -> else_:t -> (t, _) Checked.t

  (** warning: this typ does not work correctly with the generic if_ *)
  val typ : (t, unchecked) Snark_params.Tick.Typ.t

  val equal : t -> t -> (Boolean.var, _) Checked.t

  val ( = ) : t -> t -> (Boolean.var, _) Checked.t

  val ( < ) : t -> t -> (Boolean.var, _) Checked.t

  val ( > ) : t -> t -> (Boolean.var, _) Checked.t

  val ( <= ) : t -> t -> (Boolean.var, _) Checked.t

  val ( >= ) : t -> t -> (Boolean.var, _) Checked.t

  module Unsafe : sig
    val of_integer : field Snarky_integer.Integer.t -> t
  end
end

[%%endif]

module type S = sig
  include S_unchecked

  [%%ifdef consensus_mechanism]

  open Snark_params.Tick
  open Bitstring_lib

  module Checked : S_checked with type unchecked := t

  (** warning: this typ does not work correctly with the generic if_ *)
  val typ : (Checked.t, t) Snark_params.Tick.Typ.t

  val var_to_bits : Checked.t -> Boolean.var Bitstring.Lsb_first.t

  [%%endif]
end

module type UInt32 = sig
  [%%versioned:
  module Stable : sig
    module V1 : sig
      type t = Unsigned_extended.UInt32.t
      [@@deriving sexp, eq, compare, hash, yojson]
    end
  end]

  include S with type t := t

  val to_uint32 : t -> uint32

  val of_uint32 : uint32 -> t
end

module type UInt64 = sig
  [%%versioned:
  module Stable : sig
    module V1 : sig
      type t = Unsigned_extended.UInt64.t
      [@@deriving sexp, eq, compare, hash, yojson]
    end
  end]

  include S with type t := Stable.Latest.t

  val to_uint64 : t -> uint64

  val of_uint64 : uint64 -> t
end

module type F = functor
  (N :sig
      
      type t [@@deriving bin_io, sexp, compare, hash]

      include Unsigned_extended.S with type t := t

      val random : unit -> t
    end)
  (Bits : Bits_intf.Convertible_bits with type t := N.t)
  -> S with type t := N.t and module Bits := Bits

<<<<<<< HEAD
module type F_checked = functor
  (N : Unsigned_extended.S)
  (Bits : Bits_intf.Convertible_bits with type t := N.t)
  -> S_checked with type unchecked := N.t
=======
[%%ifdef
consensus_mechanism]

module type F_checked = functor
  (N : Unsigned_extended.S)
  (Bits : Bits_intf.Convertible_bits with type t := N.t)
  -> S_checked with type unchecked := N.t

[%%endif]
>>>>>>> 3b245482
<|MERGE_RESOLUTION|>--- conflicted
+++ resolved
@@ -186,12 +186,6 @@
   (Bits : Bits_intf.Convertible_bits with type t := N.t)
   -> S with type t := N.t and module Bits := Bits
 
-<<<<<<< HEAD
-module type F_checked = functor
-  (N : Unsigned_extended.S)
-  (Bits : Bits_intf.Convertible_bits with type t := N.t)
-  -> S_checked with type unchecked := N.t
-=======
 [%%ifdef
 consensus_mechanism]
 
@@ -200,5 +194,4 @@
   (Bits : Bits_intf.Convertible_bits with type t := N.t)
   -> S_checked with type unchecked := N.t
 
-[%%endif]
->>>>>>> 3b245482
+[%%endif]