--- conflicted
+++ resolved
@@ -28,30 +28,17 @@
 
   module Stable : sig
     module V1 : sig
-<<<<<<< HEAD
-      type t = Pending_coinbase.Stack.Stable.V1.t Poly.Stable.V1.t
+      type t = Pending_coinbase.Stack_versioned.Stable.V1.t Poly.Stable.V1.t
       [@@deriving bin_io, compare, eq, hash, sexp, version, yojson]
-=======
-      type t =
-        { source: Pending_coinbase.Stack_versioned.Stable.V1.t
-        ; target: Pending_coinbase.Stack_versioned.Stable.V1.t }
-      [@@deriving bin_io, compare, eq, fields, hash, sexp, version, yojson]
->>>>>>> 9a3593c5
     end
 
     module Latest = V1
   end
 
-<<<<<<< HEAD
   type 's t_ = 's Poly.Stable.Latest.t = {source: 's; target: 's}
   [@@deriving sexp, hash, compare, eq, fields, yojson]
 
   type t = Stable.Latest.t [@@deriving sexp, hash, compare, eq]
-=======
-  type t = Stable.Latest.t =
-    {source: Pending_coinbase.Stack.t; target: Pending_coinbase.Stack.t}
-  [@@deriving sexp, hash, compare, eq]
->>>>>>> 9a3593c5
 end
 
 module Statement : sig
@@ -88,7 +75,7 @@
       type t =
         ( Frozen_ledger_hash.Stable.V1.t
         , Currency.Amount.Stable.V1.t
-        , Pending_coinbase.Stack.Stable.V1.t
+        , Pending_coinbase.Stack_versioned.Stable.V1.t
         , ( Currency.Amount.Stable.V1.t
           , Sgn.Stable.V1.t )
           Currency.Signed_poly.Stable.V1.t
@@ -107,7 +94,7 @@
         type t =
           ( Frozen_ledger_hash.Stable.V1.t
           , Currency.Amount.Stable.V1.t
-          , Pending_coinbase.Stack.Stable.V1.t
+          , Pending_coinbase.Stack_versioned.Stable.V1.t
           , ( Currency.Amount.Stable.V1.t
             , Sgn.Stable.V1.t )
             Currency.Signed_poly.Stable.V1.t
@@ -168,47 +155,12 @@
 
 open Pickles_types
 
-<<<<<<< HEAD
 type tag =
   ( Statement.With_sok.Checked.t
   , Statement.With_sok.t
   , Nat.N2.n
   , Nat.N2.n )
   Pickles.Tag.t
-=======
-    val load : Location.t -> (t * Md5.t) Async.Deferred.t
-  end
-
-  module Verification : sig
-    [%%versioned:
-    module Stable : sig
-      module V1 : sig
-        type t =
-          { base: Tick.Verification_key.t
-          ; wrap: Tock.Verification_key.t
-          ; merge: Tick.Verification_key.t }
-      end
-    end]
-
-    type t = Stable.Latest.t =
-      { base: Tick.Verification_key.t
-      ; wrap: Tock.Verification_key.t
-      ; merge: Tick.Verification_key.t }
-
-    val dummy : t
-
-    module Location : Stringable.S
-
-    val load : Location.t -> (t * Md5.t) Async.Deferred.t
-  end
-
-  module Location : sig
-    type t =
-      {proving: Proving.Location.t; verification: Verification.Location.t}
-
-    include Stringable.S with type t := t
-  end
->>>>>>> 9a3593c5
 
 val verify :
   t -> key:Pickles.Verification_key.t -> message:Sok_message.t -> bool
@@ -258,6 +210,8 @@
 
 module type S = sig
   include Verification.S
+
+  val cache_handle : Pickles.Cache_handle.t
 
   val of_transaction :
        sok_digest:Sok_message.Digest.t
